<?php

/**
* ownCloud - ajax frontend
*
* @author Jakob Sack
* @copyright 2011 Jakob Sack kde@jakobsack.de
*
* This library is free software; you can redistribute it and/or
* modify it under the terms of the GNU AFFERO GENERAL PUBLIC LICENSE
* License as published by the Free Software Foundation; either
* version 3 of the License, or any later version.
*
* This library is distributed in the hope that it will be useful,
* but WITHOUT ANY WARRANTY; without even the implied warranty of
* MERCHANTABILITY or FITNESS FOR A PARTICULAR PURPOSE.  See the
* GNU AFFERO GENERAL PUBLIC LICENSE for more details.
*
* You should have received a copy of the GNU Affero General Public
* License along with this library.  If not, see <http://www.gnu.org/licenses/>.
*
*/

<<<<<<< HEAD
// Init owncloud
require_once '../../lib/base.php';

=======
>>>>>>> d1c0f2a7
$app = $_POST["app"];

$l = OC_L10N::get( $app );

OC_JSON::success(array('data' => $l->getTranslations()));<|MERGE_RESOLUTION|>--- conflicted
+++ resolved
@@ -21,12 +21,6 @@
 *
 */
 
-<<<<<<< HEAD
-// Init owncloud
-require_once '../../lib/base.php';
-
-=======
->>>>>>> d1c0f2a7
 $app = $_POST["app"];
 
 $l = OC_L10N::get( $app );
