--- conflicted
+++ resolved
@@ -22,19 +22,11 @@
 
 class Test_Cache_APC extends Test_Cache {
 	public function setUp() {
-<<<<<<< HEAD
-		if(!extension_loaded('apc')){
-			$this->markTestSkipped('The apc extension is not available.');
-			return;
-		}
-		if(!ini_get('apc.enable_cli') && OC::$CLI){
-=======
 		if(!extension_loaded('apc')) {
 			$this->markTestSkipped('The apc extension is not available.');
 			return;
 		}
 		if(!ini_get('apc.enable_cli') && OC::$CLI) {
->>>>>>> d1c0f2a7
 			$this->markTestSkipped('apc not available in CLI.');
 			return;
 		}
