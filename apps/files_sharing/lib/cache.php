--- conflicted
+++ resolved
@@ -135,27 +135,14 @@
 			}
 			return $files;
 		} else {
-<<<<<<< HEAD
-			if ($cache = $this->getSourceCache($folder)) {
+			$cache = $this->getSourceCache($folder);
+			if ($cache) {
 				$parent = $this->storage->getFile($folder);
 				$sourceFolderContent = $cache->getFolderContents($this->files[$folder]);
 				foreach ($sourceFolderContent as $key => $c) {
-					$ownerPathParts = explode('/', \OC_Filesystem::normalizePath($c['path']));
-					$userPathParts = explode('/', \OC_Filesystem::normalizePath($folder));
-					$usersPath = 'files/Shared/'.$userPathParts[1];
-					foreach (array_slice($ownerPathParts, 3) as $part) {
-						$usersPath .= '/'.$part;
-					}
-					$sourceFolderContent[$key]['usersPath'] = $usersPath;
+					$sourceFolderContent[$key]['usersPath'] = 'files/Shared/' . $folder . '/' . $c['name'];
 					$sourceFolderContent[$key]['uid_owner'] = $parent['uid_owner'];
 					$sourceFolderContent[$key]['displayname_owner'] = $parent['uid_owner'];
-=======
-			$cache = $this->getSourceCache($folder);
-			if ($cache) {
-				$sourceFolderContent = $cache->getFolderContents($this->files[$folder]);
-				foreach ($sourceFolderContent as $key => $c) {
-					$sourceFolderContent[$key]['usersPath'] = 'files/Shared/' . $folder . '/' . $c['name'];
->>>>>>> dd320910
 				}
 
 				return $sourceFolderContent;
