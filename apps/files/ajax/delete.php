<?php

// Init owncloud


OCP\JSON::checkLoggedIn();
OCP\JSON::callCheck();

// Get data
$dir = stripslashes($_POST["dir"]);
$files = isset($_POST["file"]) ? stripslashes($_POST["file"]) : stripslashes($_POST["files"]);

$files = json_decode($files);
$filesWithError = '';

$success = true;

//Now delete
foreach ($files as $file) {
	if (($dir === '' && $file === 'Shared') || !\OC\Files\Filesystem::unlink($dir . '/' . $file)) {
		$filesWithError .= $file . "\n";
		$success = false;
	}
}

<<<<<<< HEAD
if ($success) {
	OCP\JSON::success(array("data" => array("dir" => $dir, "files" => $files)));
} else {
	OCP\JSON::error(array("data" => array("message" => "Could not delete:\n" . $filesWithError)));
=======
// updated max file size after upload
$l=new OC_L10N('files');
$maxUploadFilesize=OCP\Util::maxUploadFilesize($dir);
$maxHumanFilesize=OCP\Util::humanFileSize($maxUploadFilesize);
$maxHumanFilesize=$l->t('Upload') . ' max. '.$maxHumanFilesize;

if($success) {
	OCP\JSON::success(array("data" => array( "dir" => $dir, "files" => $files,
		'uploadMaxFilesize'=>$maxUploadFilesize,
		'maxHumanFilesize'=>$maxHumanFilesize
	)));
} else {
	OCP\JSON::error(array("data" => array( "message" => "Could not delete:\n" . $filesWithError,
		'uploadMaxFilesize'=>$maxUploadFilesize,
		'maxHumanFilesize'=>$maxHumanFilesize
	)));
>>>>>>> ebc0c4b8
}<|MERGE_RESOLUTION|>--- conflicted
+++ resolved
@@ -23,12 +23,6 @@
 	}
 }
 
-<<<<<<< HEAD
-if ($success) {
-	OCP\JSON::success(array("data" => array("dir" => $dir, "files" => $files)));
-} else {
-	OCP\JSON::error(array("data" => array("message" => "Could not delete:\n" . $filesWithError)));
-=======
 // updated max file size after upload
 $l=new OC_L10N('files');
 $maxUploadFilesize=OCP\Util::maxUploadFilesize($dir);
@@ -45,5 +39,4 @@
 		'uploadMaxFilesize'=>$maxUploadFilesize,
 		'maxHumanFilesize'=>$maxHumanFilesize
 	)));
->>>>>>> ebc0c4b8
 }