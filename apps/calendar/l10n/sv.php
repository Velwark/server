--- conflicted
+++ resolved
@@ -1,9 +1,6 @@
 <?php $TRANSLATIONS = array(
-<<<<<<< HEAD
-=======
 "Not all calendars are completely cached" => "Alla kalendrar är inte fullständigt sparade i cache",
 "Everything seems to be completely cached" => "Allt verkar vara fullständigt sparat i cache",
->>>>>>> 46d6fd15
 "No calendars found." => "Inga kalendrar funna",
 "No events found." => "Inga händelser funna.",
 "Wrong calendar" => "Fel kalender",
@@ -15,16 +12,12 @@
 "Timezone changed" => "Tidszon ändrad",
 "Invalid request" => "Ogiltig begäran",
 "Calendar" => "Kalender",
-<<<<<<< HEAD
-"MMM d[ yyyy]{ '&#8212;'[ MMM] d yyyy}" => "MMM d[ yyyy]{ '&#8212;'[ MMM] d yyyy}",
-=======
 "ddd" => "ddd",
 "ddd M/d" => "ddd M/d",
 "dddd M/d" => "dddd M/d",
 "MMMM yyyy" => "MMMM åååå",
 "MMM d[ yyyy]{ '&#8212;'[ MMM] d yyyy}" => "MMM d[ yyyy]{ '&#8212;'[ MMM] d yyyy}",
 "dddd, MMM d, yyyy" => "ddd, MMM d, åååå",
->>>>>>> 46d6fd15
 "Birthday" => "Födelsedag",
 "Business" => "Företag",
 "Call" => "Ringa",
@@ -40,13 +33,9 @@
 "Projects" => "Projekt",
 "Questions" => "Frågor",
 "Work" => "Arbetet",
-<<<<<<< HEAD
-"unnamed" => "Namn saknas",
-=======
 "by" => "av",
 "unnamed" => "Namn saknas",
 "New Calendar" => "Ny kalender",
->>>>>>> 46d6fd15
 "Does not repeat" => "Upprepas inte",
 "Daily" => "Dagligen",
 "Weekly" => "Varje vecka",
@@ -123,12 +112,6 @@
 "Month" => "Månad",
 "List" => "Lista",
 "Today" => "Idag",
-<<<<<<< HEAD
-"Calendars" => "Kalendrar",
-"There was a fail, while parsing the file." => "Det blev ett fel medan filen analyserades.",
-"Choose active calendars" => "Välj aktiva kalendrar",
-=======
->>>>>>> 46d6fd15
 "Your calendars" => "Dina kalendrar",
 "CalDav Link" => "CalDAV-länk",
 "Shared calendars" => "Delade kalendrar",
@@ -184,23 +167,19 @@
 "Take an available name!" => "Ta ett ledigt namn!",
 "A Calendar with this name already exists. If you continue anyhow, these calendars will be merged." => "En kalender med detta namn finns redan. Om du fortsätter ändå så kommer dessa kalendrar att slås samman.",
 "Import" => "Importera",
+"Importing calendar" => "Importerar kalender",
+"Calendar imported successfully" => "Kalender importerades utan problem",
 "Close Dialog" => "Stäng ",
 "Create a new event" => "Skapa en ny händelse",
 "View an event" => "Visa en händelse",
 "No categories selected" => "Inga kategorier valda",
-<<<<<<< HEAD
-"Select category" => "Välj kategori",
-=======
->>>>>>> 46d6fd15
 "of" => "av",
 "at" => "på",
 "Timezone" => "Tidszon",
+"Check always for changes of the timezone" => "Kontrollera alltid ändringar i tidszon.",
+"Timeformat" => "Tidsformat",
 "24h" => "24h",
 "12h" => "12h",
-<<<<<<< HEAD
-"First day of the week" => "Första dagen av veckan",
-"Calendar CalDAV syncing address:" => "Synkroniseringsadress för CalDAV kalender:",
-=======
 "Cache" => "Cache",
 "Clear cache for repeating events" => "Töm cache för upprepade händelser",
 "Calendar CalDAV syncing addresses" => "Kalender CalDAV synkroniserar adresser",
@@ -208,7 +187,6 @@
 "Primary address (Kontact et al)" => "Primary address (Kontact et al)",
 "iOS/OS X" => "iOS/OS X",
 "Read only iCalendar link(s)" => "Read only iCalendar link(s)",
->>>>>>> 46d6fd15
 "Users" => "Användare",
 "select users" => "välj användare",
 "Editable" => "Redigerbar",
