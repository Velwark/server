<?php
/**
 * ownCloud - Addressbook
 *
 * @author Jakob Sack
 * @copyright 2011 Jakob Sack mail@jakobsack.de
 * @copyright 2012 Thomas Tanghus <thomas@tanghus.net>
 *
 * This library is free software; you can redistribute it and/or
 * modify it under the terms of the GNU AFFERO GENERAL PUBLIC LICENSE
 * License as published by the Free Software Foundation; either
 * version 3 of the License, or any later version.
 *
 * This library is distributed in the hope that it will be useful,
 * but WITHOUT ANY WARRANTY; without even the implied warranty of
 * MERCHANTABILITY or FITNESS FOR A PARTICULAR PURPOSE.  See the
 * GNU AFFERO GENERAL PUBLIC LICENSE for more details.
 *
 * You should have received a copy of the GNU Affero General Public
 * License along with this library.  If not, see <http://www.gnu.org/licenses/>.
 *
 */
/*
 *
 * The following SQL statement is just a help for developers and will not be
 * executed!
 *
 * CREATE TABLE contacts_cards (
 * id INT(11) UNSIGNED NOT NULL PRIMARY KEY AUTO_INCREMENT,
 * addressbookid INT(11) UNSIGNED NOT NULL,
 * fullname VARCHAR(255),
 * carddata TEXT,
 * uri VARCHAR(100),
 * lastmodified INT(11) UNSIGNED
 * );
 */

/**
 * This class manages our vCards
 */
class OC_Contacts_VCard {
	/**
	 * @brief Returns all cards of an address book
	 * @param integer $id
	 * @return array|false
	 *
	 * The cards are associative arrays. You'll find the original vCard in
	 * ['carddata']
	 */
	public static function all($id, $start=null, $num=null){
		$limitsql = '';
		if(!is_null($num)) {
			$limitsql = ' LIMIT '.$num;
		}
		if(!is_null($start) && !is_null($num)) {
			$limitsql .= ' OFFSET '.$start.' ';
		}
		$result = null;
<<<<<<< HEAD
		if(is_array($id) && count($id) > 1) {
			$id_sql = join(',', array_fill(0, count($id), '?'));
			$prep = 'SELECT * FROM `*PREFIX*contacts_cards` WHERE `addressbookid` IN ('.$id_sql.') ORDER BY `fullname`';
=======
		if(is_array($id) && count($id)) {
			$id_sql = join(',', array_fill(0, count($id), '?'));
			$prep = 'SELECT * FROM *PREFIX*contacts_cards WHERE addressbookid IN ('.$id_sql.') ORDER BY fullname '.$limitsql;
>>>>>>> 46d6fd15
			try {
				$stmt = OCP\DB::prepare( $prep );
				$result = $stmt->execute($id);
			} catch(Exception $e) {
<<<<<<< HEAD
				OCP\Util::writeLog('contacts','OC_Contacts_VCard:all:, exception: '.$e->getMessage(),OCP\Util::ERROR);
				OCP\Util::writeLog('contacts','OC_Contacts_VCard:all, ids: '.count($id).' '.join(',', $id),OCP\Util::DEBUG);
				OCP\Util::writeLog('contacts','SQL:'.$prep,OCP\Util::DEBUG);
			}
		} elseif($id) {
			if(is_array($id)) {
				if(count($id) == 0) {
					return array();
				}
				$id = $id[0];
			}
			try {
				$stmt = OCP\DB::prepare( 'SELECT * FROM `*PREFIX*contacts_cards` WHERE `addressbookid` = ? ORDER BY `fullname`' );
				$result = $stmt->execute(array($id));
			} catch(Exception $e) {
				OCP\Util::writeLog('contacts','OC_Contacts_VCard:all:, exception: '.$e->getMessage(),OCP\Util::ERROR);
				OCP\Util::writeLog('contacts','OC_Contacts_VCard:all, id: '. $id,OCP\Util::DEBUG);
			}
		} else {
			OCP\Util::writeLog('contacts','OC_Contacts_VCard:all: No ID given.',OCP\Util::ERROR);
			return array();
=======
				OCP\Util::writeLog('contacts', __METHOD__.', exception: '.$e->getMessage(), OCP\Util::ERROR);
				OCP\Util::writeLog('contacts', __METHOD__.', ids: '.join(',', $id), OCP\Util::DEBUG);
				OCP\Util::writeLog('contacts', __METHOD__.'SQL:'.$prep, OCP\Util::DEBUG);
				return false;
			}
		} elseif(is_int($id) || is_string($id)) {
			try {
				$sql = 'SELECT * FROM *PREFIX*contacts_cards WHERE addressbookid = ? ORDER BY fullname'.$limitsql;
				$stmt = OCP\DB::prepare( $sql );
				$result = $stmt->execute(array($id));
			} catch(Exception $e) {
				OCP\Util::writeLog('contacts', __METHOD__.', exception: '.$e->getMessage(), OCP\Util::ERROR);
				OCP\Util::writeLog('contacts', __METHOD__.', ids: '. $id, OCP\Util::DEBUG);
				return false;
			}
		} else {
			OCP\Util::writeLog('contacts', __METHOD__.'. Addressbook id(s) argument is empty: '. print_r($id, true), OCP\Util::DEBUG);
			return false;
>>>>>>> 46d6fd15
		}
		$cards = array();
		if(!is_null($result)) {
			while( $row = $result->fetchRow()){
				$cards[] = $row;
			}
		}

		return $cards;
	}

	/**
	 * @brief Returns a card
	 * @param integer $id
	 * @return associative array or false.
	 */
	public static function find($id){
<<<<<<< HEAD
		$stmt = OCP\DB::prepare( 'SELECT * FROM `*PREFIX*contacts_cards` WHERE `id` = ?' );
		$result = $stmt->execute(array($id));
=======
		try {
			$stmt = OCP\DB::prepare( 'SELECT * FROM *PREFIX*contacts_cards WHERE id = ?' );
			$result = $stmt->execute(array($id));
		} catch(Exception $e) {
			OCP\Util::writeLog('contacts', __METHOD__.', exception: '.$e->getMessage(), OCP\Util::ERROR);
			OCP\Util::writeLog('contacts', __METHOD__.', id: '. $id, OCP\Util::DEBUG);
			return false;
		}
>>>>>>> 46d6fd15

		return $result->fetchRow();
	}

	/**
	 * @brief finds a card by its DAV Data
	 * @param integer $aid Addressbook id
	 * @param string $uri the uri ('filename')
	 * @return associative array or false.
	 */
	public static function findWhereDAVDataIs($aid,$uri){
<<<<<<< HEAD
		$stmt = OCP\DB::prepare( 'SELECT * FROM `*PREFIX*contacts_cards` WHERE `addressbookid` = ? AND `uri` = ?' );
		$result = $stmt->execute(array($aid,$uri));
=======
		try {
			$stmt = OCP\DB::prepare( 'SELECT * FROM *PREFIX*contacts_cards WHERE addressbookid = ? AND uri = ?' );
			$result = $stmt->execute(array($aid,$uri));
		} catch(Exception $e) {
			OCP\Util::writeLog('contacts', __METHOD__.', exception: '.$e->getMessage(), OCP\Util::ERROR);
			OCP\Util::writeLog('contacts', __METHOD__.', aid: '.$aid.' uri'.$uri, OCP\Util::DEBUG);
			return false;
		}
>>>>>>> 46d6fd15

		return $result->fetchRow();
	}

	/**
	* @brief Format property TYPE parameters for upgrading from v. 2.1
	* @param $property Reference to a Sabre_VObject_Property.
	* In version 2.1 e.g. a phone can be formatted like: TEL;HOME;CELL:123456789
	* This has to be changed to either TEL;TYPE=HOME,CELL:123456789 or TEL;TYPE=HOME;TYPE=CELL:123456789 - both are valid.
	*/
	public static function formatPropertyTypes(&$property) {
		foreach($property->parameters as $key=>&$parameter){
			$types = OC_Contacts_App::getTypesOfProperty($property->name);
			if(is_array($types) && in_array(strtoupper($parameter->name), array_keys($types)) || strtoupper($parameter->name) == 'PREF') {
				$property->parameters[] = new Sabre_VObject_Parameter('TYPE', $parameter->name);
			}
			unset($property->parameters[$key]);
		}
	}

	/**
	* @brief Decode properties for upgrading from v. 2.1
	* @param $property Reference to a Sabre_VObject_Property.
	* The only encoding allowed in version 3.0 is 'b' for binary. All encoded strings
	* must therefor be decoded and the parameters removed.
	*/
	public static function decodeProperty(&$property) {
		// Check out for encoded string and decode them :-[
		foreach($property->parameters as $key=>&$parameter){
			if(strtoupper($parameter->name) == 'ENCODING') {
				if(strtoupper($parameter->value) == 'QUOTED-PRINTABLE') { // what kind of other encodings could be used?
					$property->value = quoted_printable_decode($property->value);
					unset($property->parameters[$key]);
				}
			} elseif(strtoupper($parameter->name) == 'CHARSET') {
					unset($property->parameters[$key]);
			}
		}
	}

	/**
	* @brief Checks if a contact with the same UID already exist in the address book.
	* @param $aid Address book ID.
	* @param $uid UID (passed by reference).
	* @returns true if the UID has been changed.
	*/
	protected static function trueUID($aid, &$uid) {
		$stmt = OCP\DB::prepare( 'SELECT * FROM `*PREFIX*contacts_cards` WHERE `addressbookid` = ? AND `uri` = ?' );
		$uri = $uid.'.vcf';
		try {
			$result = $stmt->execute(array($aid,$uri));
		} catch(Exception $e) {
			OCP\Util::writeLog('contacts', __METHOD__.', exception: '.$e->getMessage(), OCP\Util::ERROR);
			OCP\Util::writeLog('contacts', __METHOD__.', aid: '.$aid.' uid'.$uid, OCP\Util::DEBUG);
			return false;
		}
		if($result->numRows() > 0) {
			while(true) {
				$tmpuid = substr(md5(rand().time()), 0, 10);
				$uri = $tmpuid.'.vcf';
				$result = $stmt->execute(array($aid, $uri));
				if($result->numRows() > 0) {
					continue;
				} else {
					$uid = $tmpuid;
					return true;
				}
			}
		} else {
			return false;
		}
	}

	/**
	* @brief Tries to update imported VCards to adhere to rfc2426 (VERSION: 3.0) and add mandatory fields if missing.
	* @param aid Address book id.
	* @param vcard An OC_VObject of type VCARD (passed by reference).
	*/
	protected static function updateValuesFromAdd($aid, &$vcard) { // any suggestions for a better method name? ;-)
		$stringprops = array('N', 'FN', 'ORG', 'NICK', 'ADR', 'NOTE');
		$typeprops = array('ADR', 'TEL', 'EMAIL');
		$upgrade = false;
		$fn = $n = $uid = $email = $org = null;
		$version = $vcard->getAsString('VERSION');
		// Add version if needed
		if($version && $version < '3.0') {
			$upgrade = true;
			OCP\Util::writeLog('contacts', 'OC_Contacts_VCard::updateValuesFromAdd. Updating from version: '.$version, OCP\Util::DEBUG);
		}
		foreach($vcard->children as &$property){
			// Decode string properties and remove obsolete properties.
			if($upgrade && in_array($property->name, $stringprops)) {
				self::decodeProperty($property);
			}
			$property->value = str_replace("\r\n", "\n", iconv(mb_detect_encoding($property->value, 'UTF-8, ISO-8859-1'), 'utf-8', $property->value));
			if(in_array($property->name, $stringprops)) {
				$property->value = strip_tags($property->value);
			}
			// Fix format of type parameters.
			if($upgrade && in_array($property->name, $typeprops)) {
				OCP\Util::writeLog('contacts', 'OC_Contacts_VCard::updateValuesFromAdd. before: '.$property->serialize(), OCP\Util::DEBUG);
				self::formatPropertyTypes($property);
				OCP\Util::writeLog('contacts', 'OC_Contacts_VCard::updateValuesFromAdd. after: '.$property->serialize(), OCP\Util::DEBUG);
			}
			if($property->name == 'FN') {
				$fn = $property->value;
			}
			if($property->name == 'N') {
				$n = $property->value;
			}
			if($property->name == 'UID') {
				$uid = $property->value;
			}
			if($property->name == 'ORG') {
				$org = $property->value;
			}
			if($property->name == 'EMAIL' && is_null($email)) { // only use the first email as substitute for missing N or FN.
				$email = $property->value;
			}
		}
		// Check for missing 'N', 'FN' and 'UID' properties
		if(!$fn) {
			if($n && $n != ';;;;') {
				$fn = join(' ', array_reverse(array_slice(explode(';', $n), 0, 2)));
			} elseif($email) {
				$fn = $email;
			} elseif($org) {
				$fn = $org;
			} else {
				$fn = 'Unknown Name';
			}
			$vcard->setString('FN', $fn);
			OCP\Util::writeLog('contacts', 'OC_Contacts_VCard::updateValuesFromAdd. Added missing \'FN\' field: '.$fn, OCP\Util::DEBUG);
		}
<<<<<<< HEAD
		if(!$n || $n == ';;;;'){ // Fix missing 'N' field. Ugly hack ahead ;-)
=======
		if(!$n || $n == ';;;;') { // Fix missing 'N' field. Ugly hack ahead ;-)
>>>>>>> 46d6fd15
			$slice = array_reverse(array_slice(explode(' ', $fn), 0, 2)); // Take 2 first name parts of 'FN' and reverse.
			if(count($slice) < 2) { // If not enought, add one more...
				$slice[] = "";
			}
			$n = implode(';', $slice).';;;';
			$vcard->setString('N', $n);
			OCP\Util::writeLog('contacts', 'OC_Contacts_VCard::updateValuesFromAdd. Added missing \'N\' field: '.$n, OCP\Util::DEBUG);
		}
		if(!$uid) {
			$vcard->setUID();
			$uid = $vcard->getAsString('UID');
			OCP\Util::writeLog('contacts', 'OC_Contacts_VCard::updateValuesFromAdd. Added missing \'UID\' field: '.$uid, OCP\Util::DEBUG);
		}
		if(self::trueUID($aid, $uid)) {
			$vcard->setString('UID', $uid);
		}
		$now = new DateTime;
		$vcard->setString('REV', $now->format(DateTime::W3C));
	}

	/**
	 * @brief Adds a card
	 * @param $aid integer Addressbook id
	 * @param $card OC_VObject  vCard file
	 * @param $uri string the uri of the card, default based on the UID
	 * @param $isChecked boolean If the vCard should be checked for validity and version.
	 * @return insertid on success or false.
	 */
	public static function add($aid, OC_VObject $card, $uri=null, $isChecked=false){
		if(is_null($card)) {
			OCP\Util::writeLog('contacts', 'OC_Contacts_VCard::add. No vCard supplied', OCP\Util::ERROR);
			return null;
		};
		$addressbook = OC_Contacts_Addressbook::find($aid);
		if ($addressbook['userid'] != OCP\User::getUser()) {
			$sharedAddressbook = OCP\Share::getItemSharedWithBySource('addressbook', $aid);
			if (!$sharedAddressbook || !($sharedAddressbook['permissions'] & OCP\Share::PERMISSION_CREATE)) {
				return false;
			}
		}
		if(!$isChecked) {
			OC_Contacts_App::loadCategoriesFromVCard($card);
			self::updateValuesFromAdd($aid, $card);
		}
		$card->setString('VERSION', '3.0');
		// Add product ID is missing.
		$prodid = trim($card->getAsString('PRODID'));
		if(!$prodid) {
			$appinfo = OCP\App::getAppInfo('contacts');
			$appversion = OCP\App::getAppVersion('contacts');
			$prodid = '-//ownCloud//NONSGML '.$appinfo['name'].' '.$appversion.'//EN';
			$card->setString('PRODID', $prodid);
		}

		$fn = $card->getAsString('FN');
		if (empty($fn)) {
			$fn = '';
		}

		if (!$uri) {
			$uid = $card->getAsString('UID');
			$uri = $uid.'.vcf';
		}

		$data = $card->serialize();
<<<<<<< HEAD
		$stmt = OCP\DB::prepare( 'INSERT INTO `*PREFIX*contacts_cards` (`addressbookid`,`fullname`,`carddata`,`uri`,`lastmodified`) VALUES(?,?,?,?,?)' );
		$result = $stmt->execute(array($aid,$fn,$data,$uri,time()));
=======
		$stmt = OCP\DB::prepare( 'INSERT INTO *PREFIX*contacts_cards (addressbookid,fullname,carddata,uri,lastmodified) VALUES(?,?,?,?,?)' );
		try {
			$result = $stmt->execute(array($aid,$fn,$data,$uri,time()));
		} catch(Exception $e) {
			OCP\Util::writeLog('contacts', __METHOD__.', exception: '.$e->getMessage(), OCP\Util::ERROR);
			OCP\Util::writeLog('contacts', __METHOD__.', aid: '.$aid.' uri'.$uri, OCP\Util::DEBUG);
			return false;
		}
>>>>>>> 46d6fd15
		$newid = OCP\DB::insertid('*PREFIX*contacts_cards');

		OC_Contacts_Addressbook::touch($aid);
		OC_Hook::emit('OC_Contacts_VCard', 'post_createVCard', $newid);
		return $newid;
	}

	/**
	 * @brief Adds a card with the data provided by sabredav
	 * @param integer $id Addressbook id
	 * @param string $uri   the uri the card will have
	 * @param string $data  vCard file
	 * @return insertid
	 */
	public static function addFromDAVData($id,$uri,$data){
		$card = OC_VObject::parse($data);
		return self::add($id, $card, $uri);
	}

	/**
	 * @brief Mass updates an array of cards
	 * @param array $objects  An array of [id, carddata].
	 */
	public static function updateDataByID($objects){
		$stmt = OCP\DB::prepare( 'UPDATE `*PREFIX*contacts_cards` SET `carddata` = ?, `lastmodified` = ? WHERE `id` = ?' );
		$now = new DateTime;
		foreach($objects as $object) {
			$vcard = OC_VObject::parse($object[1]);
			if(!is_null($vcard)) {
				$oldcard = self::find($object[0]);
				if (!$oldcard) {
					return false;
				}
				$addressbook = OC_Contacts_Addressbook::find($oldcard['addressbookid']);
				if ($addressbook['userid'] != OCP\User::getUser()) {
					$sharedContact = OCP\Share::getItemSharedWithBySource('contact', $object[0], OCP\Share::FORMAT_NONE, null, true);
					if (!$sharedContact || !($sharedContact['permissions'] & OCP\Share::PERMISSION_UPDATE)) {
						return false;
					}
				}
				$vcard->setString('REV', $now->format(DateTime::W3C));
				$data = $vcard->serialize();
				try {
					$result = $stmt->execute(array($data,time(),$object[0]));
					//OCP\Util::writeLog('contacts','OC_Contacts_VCard::updateDataByID, id: '.$object[0].': '.$object[1],OCP\Util::DEBUG);
				} catch(Exception $e) {
					OCP\Util::writeLog('contacts', __METHOD__.', exception: '.$e->getMessage(), OCP\Util::ERROR);
					OCP\Util::writeLog('contacts', __METHOD__.', id: '.$object[0], OCP\Util::DEBUG);
				}
			}
		}
	}

	/**
	 * @brief edits a card
	 * @param integer $id id of card
	 * @param OC_VObject $card  vCard file
	 * @return boolean
	 */
	public static function edit($id, OC_VObject $card){
		$oldcard = self::find($id);
		if (!$oldcard) {
			return false;
		}
		if(is_null($card)) {
			return false;
		}
		// NOTE: Owner checks are being made in the ajax files, which should be done inside the lib files to prevent any redundancies with sharing checks
		$addressbook = OC_Contacts_Addressbook::find($oldcard['addressbookid']);
		if ($addressbook['userid'] != OCP\User::getUser()) {
			$sharedContact = OCP\Share::getItemSharedWithBySource('contact', $id, OCP\Share::FORMAT_NONE, null, true);
			if (!$sharedContact || !($sharedContact['permissions'] & OCP\Share::PERMISSION_UPDATE)) {
				throw new Exception(OC_Contacts_App::$l10n->t('You do not have the permissions to edit this contact.'));
			}
		}
		OC_Contacts_App::loadCategoriesFromVCard($card);

		$fn = $card->getAsString('FN');
		if (empty($fn)) {
			$fn = null;
		}

		$now = new DateTime;
		$card->setString('REV', $now->format(DateTime::W3C));

		$data = $card->serialize();
<<<<<<< HEAD
		$stmt = OCP\DB::prepare( 'UPDATE `*PREFIX*contacts_cards` SET `fullname` = ?,`carddata` = ?, `lastmodified` = ? WHERE `id` = ?' );
		$result = $stmt->execute(array($fn,$data,time(),$id));
=======
		$stmt = OCP\DB::prepare( 'UPDATE *PREFIX*contacts_cards SET fullname = ?,carddata = ?, lastmodified = ? WHERE id = ?' );
		try {
			$result = $stmt->execute(array($fn,$data,time(),$id));
		} catch(Exception $e) {
			OCP\Util::writeLog('contacts', __METHOD__.', exception: '
				. $e->getMessage(), OCP\Util::ERROR);
			OCP\Util::writeLog('contacts', __METHOD__.', id'.$id, OCP\Util::DEBUG);
			return false;
		}
>>>>>>> 46d6fd15

		OC_Contacts_Addressbook::touch($oldcard['addressbookid']);
		OC_Hook::emit('OC_Contacts_VCard', 'post_updateVCard', $id);
		return true;
	}

	/**
	 * @brief edits a card with the data provided by sabredav
	 * @param integer $id Addressbook id
	 * @param string $uri   the uri of the card
	 * @param string $data  vCard file
	 * @return boolean
	 */
	public static function editFromDAVData($aid, $uri, $data){
		$oldcard = self::findWhereDAVDataIs($aid, $uri);
		$card = OC_VObject::parse($data);
		if(!$card) {
<<<<<<< HEAD
			OCP\Util::writeLog('contacts','OC_Contacts_VCard::editFromDAVData. Unable to parse VCARD, uri: '.$uri,OCP\Util::ERROR);
			return false;
		}
		return self::edit($oldcard['id'], $card);
=======
			OCP\Util::writeLog('contacts', __METHOD__.
				', Unable to parse VCARD, uri: '.$uri, OCP\Util::ERROR);
			return false;
		}
		try {
			self::edit($oldcard['id'], $card);
			return true;
		} catch(Exception $e) {
			OCP\Util::writeLog('contacts', __METHOD__.', exception: '
				. $e->getMessage() . ', '
				. OCP\USER::getUser(), OCP\Util::ERROR);
			OCP\Util::writeLog('contacts', __METHOD__.', uri'
				. $uri, OCP\Util::DEBUG);
			return false;
		}
>>>>>>> 46d6fd15
	}

	/**
	 * @brief deletes a card
	 * @param integer $id id of card
	 * @return boolean
	 */
	public static function delete($id){
<<<<<<< HEAD
		// FIXME: Add error checking.
		$stmt = OCP\DB::prepare( 'DELETE FROM `*PREFIX*contacts_cards` WHERE `id` = ?' );
		$stmt->execute(array($id));
=======
		$card = self::find($id);
		if (!$card) {
			return false;
		}
		$addressbook = OC_Contacts_Addressbook::find($card['addressbookid']);
		if ($addressbook['userid'] != OCP\User::getUser()) {
			$sharedContact = OCP\Share::getItemSharedWithBySource('contact',
				$id, OCP\Share::FORMAT_NONE, null, true);
			if (!$sharedContact
				|| !($sharedContact['permissions'] & OCP\Share::PERMISSION_DELETE)) {
				throw new Exception(
					OC_Contacts_App::$l10n->t(
						'You do not have the permissions to delete this contact.'
					)
				);
			}
		}
		OC_Hook::emit('OC_Contacts_VCard', 'pre_deleteVCard',
			array('aid' => null, 'id' => $id, 'uri' => null)
		);
		$stmt = OCP\DB::prepare('DELETE FROM *PREFIX*contacts_cards WHERE id = ?');
		try {
			$stmt->execute(array($id));
		} catch(Exception $e) {
			OCP\Util::writeLog('contacts', __METHOD__.
				', exception: ' . $e->getMessage(), OCP\Util::ERROR);
			OCP\Util::writeLog('contacts', __METHOD__.', id: '
				. $id, OCP\Util::DEBUG);
			return false;
		}
>>>>>>> 46d6fd15

		return true;
	}

	/**
	 * @brief deletes a card with the data provided by sabredav
	 * @param integer $aid Addressbook id
	 * @param string $uri the uri of the card
	 * @return boolean
	 */
	public static function deleteFromDAVData($aid,$uri){
<<<<<<< HEAD
		// FIXME: Add error checking. Deleting a card gives an Kontact/Akonadi error.
		$stmt = OCP\DB::prepare( 'DELETE FROM `*PREFIX*contacts_cards` WHERE `addressbookid` = ? AND `uri`=?' );
		$stmt->execute(array($aid,$uri));
=======
		$addressbook = OC_Contacts_Addressbook::find($aid);
		if ($addressbook['userid'] != OCP\User::getUser()) {
			$query = OCP\DB::prepare( 'SELECT id FROM *PREFIX*contacts_cards WHERE addressbookid = ? AND uri = ?' );
			$id = $query->execute(array($aid, $uri))->fetchOne();
			if (!$id) {
				return false;
			}
			$sharedContact = OCP\Share::getItemSharedWithBySource('contact', $id, OCP\Share::FORMAT_NONE, null, true);
			if (!$sharedContact || !($sharedContact['permissions'] & OCP\Share::PERMISSION_DELETE)) {
				return false;
			}
		}
		OC_Hook::emit('OC_Contacts_VCard', 'pre_deleteVCard', array('aid' => $aid, 'id' => null, 'uri' => $uri));
		$stmt = OCP\DB::prepare( 'DELETE FROM *PREFIX*contacts_cards WHERE addressbookid = ? AND uri=?' );
		try {
			$stmt->execute(array($aid,$uri));
		} catch(Exception $e) {
			OCP\Util::writeLog('contacts', __METHOD__.', exception: '.$e->getMessage(), OCP\Util::ERROR);
			OCP\Util::writeLog('contacts', __METHOD__.', aid: '.$aid.' uri: '.$uri, OCP\Util::DEBUG);
			return false;
		}
>>>>>>> 46d6fd15
		OC_Contacts_Addressbook::touch($aid);

		return true;
	}

	/**
	 * @brief Escapes delimiters from an array and returns a string.
	 * @param array $value
	 * @param char $delimiter
	 * @return string
	 */
	public static function escapeDelimiters($value, $delimiter=';') {
		foreach($value as &$i ) {
			$i = implode("\\$delimiter", explode($delimiter, $i));
		}
		return implode($delimiter, $value);
	}


	/**
	 * @brief Creates an array out of a multivalue property
	 * @param string $value
	 * @param char $delimiter
	 * @return array
	 */
	public static function unescapeDelimiters($value, $delimiter=';') {
		$array = explode($delimiter, $value);
		for($i=0;$i<count($array);$i++) {
			if(substr($array[$i], -1, 1)=="\\") {
				if(isset($array[$i+1])) {
					$array[$i] = substr($array[$i], 0, count($array[$i])-2).$delimiter.$array[$i+1];
					unset($array[$i+1]);
				} else {
					$array[$i] = substr($array[$i], 0, count($array[$i])-2).$delimiter;
				}
				$i = $i - 1;
			}
		}
		$array = array_map('trim', $array);
		return $array;
	}

	/**
	 * @brief Data structure of vCard
	 * @param object $property
	 * @return associative array
	 *
	 * look at code ...
	 */
	public static function structureContact($object) {
		$details = array();

		foreach($object->children as $property) {
			$pname = $property->name;
			$temp = self::structureProperty($property);
			if(!is_null($temp)) {
				// Get Apple X-ABLabels
				if(isset($object->{$property->group . '.X-ABLABEL'})) {
					$temp['label'] = $object->{$property->group . '.X-ABLABEL'}->value;
					if($temp['label'] == '_$!<Other>!$_') {
						$temp['label'] = OC_Contacts_App::$l10n->t('Other');
					}
				}
				if(array_key_exists($pname, $details)) {
					$details[$pname][] = $temp;
				}
				else{
					$details[$pname] = array($temp);
				}
			}
		}
		return $details;
	}

	/**
	 * @brief Data structure of properties
	 * @param object $property
	 * @return associative array
	 *
	 * returns an associative array with
	 * ['name'] name of property
	 * ['value'] htmlspecialchars escaped value of property
	 * ['parameters'] associative array name=>value
	 * ['checksum'] checksum of whole property
	 * NOTE: $value is not escaped anymore. It shouldn't make any difference
	 * but we should look out for any problems.
	 */
	public static function structureProperty($property) {
		$value = $property->value;
		//$value = htmlspecialchars($value);
		if($property->name == 'ADR' || $property->name == 'N') {
			$value = self::unescapeDelimiters($value);
		} elseif($property->name == 'BDAY') {
			if(strpos($value, '-') === false) {
				if(strlen($value) >= 8) {
					$value = substr($value, 0, 4).'-'.substr($value, 4, 2).'-'.substr($value, 6, 2);
				} else {
					return null; // Badly malformed :-(
				}
			}
		}
		if(is_string($value)) {
			$value = strtr($value, array('\,' => ',', '\;' => ';'));
		}
		$temp = array(
			'name' => $property->name,
			'value' => $value,
			'parameters' => array(),
			'checksum' => md5($property->serialize()));
		foreach($property->parameters as $parameter){
			// Faulty entries by kaddressbook
			// Actually TYPE=PREF is correct according to RFC 2426
			// but this way is more handy in the UI. Tanghus.
			if($parameter->name == 'TYPE' && strtoupper($parameter->value) == 'PREF') {
				$parameter->name = 'PREF';
				$parameter->value = '1';
			}
			// NOTE: Apparently Sabre_VObject_Reader can't always deal with value list parameters
			// like TYPE=HOME,CELL,VOICE. Tanghus.
			if (in_array($property->name, array('TEL', 'EMAIL')) && $parameter->name == 'TYPE') {
				if (isset($temp['parameters'][$parameter->name])) {
					$temp['parameters'][$parameter->name][] = $parameter->value;
				}
				else {
					$temp['parameters'][$parameter->name] = array($parameter->value);
				}
			}
			else{
				$temp['parameters'][$parameter->name] = $parameter->value;
			}
		}
		return $temp;
	}

	/**
	 * @brief Move card(s) to an address book
	 * @param integer $aid Address book id
	 * @param $id Array or integer of cards to be moved.
	 * @return boolean
	 *
	 */
	public static function moveToAddressBook($aid, $id, $isAddressbook = false) {
		OC_Contacts_App::getAddressbook($aid); // check for user ownership.
		$addressbook = OC_Contacts_Addressbook::find($aid);
		if ($addressbook['userid'] != OCP\User::getUser()) {
			$sharedAddressbook = OCP\Share::getItemSharedWithBySource('addressbook', $aid);
			if (!$sharedAddressbook || !($sharedAddressbook['permissions'] & OCP\Share::PERMISSION_CREATE)) {
				return false;
			}
		}
		if(is_array($id)) {
			foreach ($id as $index => $cardId) {
				$card = self::find($cardId);
				if (!$card) {
					unset($id[$index]);
				}
				$oldAddressbook = OC_Contacts_Addressbook::find($card['addressbookid']);
				if ($oldAddressbook['userid'] != OCP\User::getUser()) {
					$sharedContact = OCP\Share::getItemSharedWithBySource('contact', $cardId, OCP\Share::FORMAT_NONE, null, true);
					if (!$sharedContact || !($sharedContact['permissions'] & OCP\Share::PERMISSION_DELETE)) {
						unset($id[$index]);
					}
				}
			}
			$id_sql = join(',', array_fill(0, count($id), '?'));
			$prep = 'UPDATE `*PREFIX*contacts_cards` SET `addressbookid` = ? WHERE `id` IN ('.$id_sql.')';
			try {
				$stmt = OCP\DB::prepare( $prep );
				//$aid = array($aid);
				$vals = array_merge((array)$aid, $id);
				$result = $stmt->execute($vals);
			} catch(Exception $e) {
				OCP\Util::writeLog('contacts', __METHOD__.', exception: '.$e->getMessage(), OCP\Util::ERROR);
				OCP\Util::writeLog('contacts', __METHOD__.', ids: '.join(',', $vals), OCP\Util::DEBUG);
				OCP\Util::writeLog('contacts', __METHOD__.', SQL:'.$prep, OCP\Util::DEBUG);
				return false;
			}
		} else {
<<<<<<< HEAD
			try {
				$stmt = OCP\DB::prepare( 'UPDATE `*PREFIX*contacts_cards` SET `addressbookid` = ? WHERE `id` = ?' );
=======
			$stmt = null;
			if($isAddressbook) {
				$stmt = OCP\DB::prepare( 'UPDATE *PREFIX*contacts_cards SET addressbookid = ? WHERE addressbookid = ?' );
			} else {
				$card = self::find($id);
				if (!$card) {
					return false;
				}
				$oldAddressbook = OC_Contacts_Addressbook::find($card['addressbookid']);
				if ($oldAddressbook['userid'] != OCP\User::getUser()) {
					$sharedContact = OCP\Share::getItemSharedWithBySource('contact', $id, OCP\Share::FORMAT_NONE, null, true);
					if (!$sharedContact || !($sharedContact['permissions'] & OCP\Share::PERMISSION_DELETE)) {
						return false;
					}
				}
				$stmt = OCP\DB::prepare( 'UPDATE *PREFIX*contacts_cards SET addressbookid = ? WHERE id = ?' );
			}
			try {
>>>>>>> 46d6fd15
				$result = $stmt->execute(array($aid, $id));
			} catch(Exception $e) {
				OCP\Util::writeLog('contacts', __METHOD__.', exception: '.$e->getMessage(), OCP\Util::DEBUG);
				OCP\Util::writeLog('contacts', __METHOD__.' id: '.$id, OCP\Util::DEBUG);
				return false;
			}
		}
		OC_Hook::emit('OC_Contacts_VCard', 'post_moveToAddressbook', array('aid' => $aid, 'id' => $id));
		OC_Contacts_Addressbook::touch($aid);
		return true;
	}
}<|MERGE_RESOLUTION|>--- conflicted
+++ resolved
@@ -48,6 +48,7 @@
 	 * ['carddata']
 	 */
 	public static function all($id, $start=null, $num=null){
+		//FIXME jfd: use limit & offset as OC_DB::prepare parameters for oracle support
 		$limitsql = '';
 		if(!is_null($num)) {
 			$limitsql = ' LIMIT '.$num;
@@ -56,42 +57,13 @@
 			$limitsql .= ' OFFSET '.$start.' ';
 		}
 		$result = null;
-<<<<<<< HEAD
-		if(is_array($id) && count($id) > 1) {
-			$id_sql = join(',', array_fill(0, count($id), '?'));
-			$prep = 'SELECT * FROM `*PREFIX*contacts_cards` WHERE `addressbookid` IN ('.$id_sql.') ORDER BY `fullname`';
-=======
 		if(is_array($id) && count($id)) {
 			$id_sql = join(',', array_fill(0, count($id), '?'));
-			$prep = 'SELECT * FROM *PREFIX*contacts_cards WHERE addressbookid IN ('.$id_sql.') ORDER BY fullname '.$limitsql;
->>>>>>> 46d6fd15
+			$prep = 'SELECT * FROM `*PREFIX*contacts_cards` WHERE `addressbookid` IN ('.$id_sql.') ORDER BY `fullname`'.$limitsql;
 			try {
 				$stmt = OCP\DB::prepare( $prep );
 				$result = $stmt->execute($id);
 			} catch(Exception $e) {
-<<<<<<< HEAD
-				OCP\Util::writeLog('contacts','OC_Contacts_VCard:all:, exception: '.$e->getMessage(),OCP\Util::ERROR);
-				OCP\Util::writeLog('contacts','OC_Contacts_VCard:all, ids: '.count($id).' '.join(',', $id),OCP\Util::DEBUG);
-				OCP\Util::writeLog('contacts','SQL:'.$prep,OCP\Util::DEBUG);
-			}
-		} elseif($id) {
-			if(is_array($id)) {
-				if(count($id) == 0) {
-					return array();
-				}
-				$id = $id[0];
-			}
-			try {
-				$stmt = OCP\DB::prepare( 'SELECT * FROM `*PREFIX*contacts_cards` WHERE `addressbookid` = ? ORDER BY `fullname`' );
-				$result = $stmt->execute(array($id));
-			} catch(Exception $e) {
-				OCP\Util::writeLog('contacts','OC_Contacts_VCard:all:, exception: '.$e->getMessage(),OCP\Util::ERROR);
-				OCP\Util::writeLog('contacts','OC_Contacts_VCard:all, id: '. $id,OCP\Util::DEBUG);
-			}
-		} else {
-			OCP\Util::writeLog('contacts','OC_Contacts_VCard:all: No ID given.',OCP\Util::ERROR);
-			return array();
-=======
 				OCP\Util::writeLog('contacts', __METHOD__.', exception: '.$e->getMessage(), OCP\Util::ERROR);
 				OCP\Util::writeLog('contacts', __METHOD__.', ids: '.join(',', $id), OCP\Util::DEBUG);
 				OCP\Util::writeLog('contacts', __METHOD__.'SQL:'.$prep, OCP\Util::DEBUG);
@@ -99,7 +71,7 @@
 			}
 		} elseif(is_int($id) || is_string($id)) {
 			try {
-				$sql = 'SELECT * FROM *PREFIX*contacts_cards WHERE addressbookid = ? ORDER BY fullname'.$limitsql;
+				$sql = 'SELECT * FROM `*PREFIX*contacts_cards` WHERE `addressbookid` = ? ORDER BY `fullname`'.$limitsql;
 				$stmt = OCP\DB::prepare( $sql );
 				$result = $stmt->execute(array($id));
 			} catch(Exception $e) {
@@ -110,7 +82,6 @@
 		} else {
 			OCP\Util::writeLog('contacts', __METHOD__.'. Addressbook id(s) argument is empty: '. print_r($id, true), OCP\Util::DEBUG);
 			return false;
->>>>>>> 46d6fd15
 		}
 		$cards = array();
 		if(!is_null($result)) {
@@ -128,19 +99,14 @@
 	 * @return associative array or false.
 	 */
 	public static function find($id){
-<<<<<<< HEAD
-		$stmt = OCP\DB::prepare( 'SELECT * FROM `*PREFIX*contacts_cards` WHERE `id` = ?' );
-		$result = $stmt->execute(array($id));
-=======
 		try {
-			$stmt = OCP\DB::prepare( 'SELECT * FROM *PREFIX*contacts_cards WHERE id = ?' );
+			$stmt = OCP\DB::prepare( 'SELECT * FROM `*PREFIX*contacts_cards` WHERE `id` = ?' );
 			$result = $stmt->execute(array($id));
 		} catch(Exception $e) {
 			OCP\Util::writeLog('contacts', __METHOD__.', exception: '.$e->getMessage(), OCP\Util::ERROR);
 			OCP\Util::writeLog('contacts', __METHOD__.', id: '. $id, OCP\Util::DEBUG);
 			return false;
 		}
->>>>>>> 46d6fd15
 
 		return $result->fetchRow();
 	}
@@ -152,19 +118,14 @@
 	 * @return associative array or false.
 	 */
 	public static function findWhereDAVDataIs($aid,$uri){
-<<<<<<< HEAD
-		$stmt = OCP\DB::prepare( 'SELECT * FROM `*PREFIX*contacts_cards` WHERE `addressbookid` = ? AND `uri` = ?' );
-		$result = $stmt->execute(array($aid,$uri));
-=======
 		try {
-			$stmt = OCP\DB::prepare( 'SELECT * FROM *PREFIX*contacts_cards WHERE addressbookid = ? AND uri = ?' );
+			$stmt = OCP\DB::prepare( 'SELECT * FROM `*PREFIX*contacts_cards` WHERE `addressbookid` = ? AND `uri` = ?' );
 			$result = $stmt->execute(array($aid,$uri));
 		} catch(Exception $e) {
 			OCP\Util::writeLog('contacts', __METHOD__.', exception: '.$e->getMessage(), OCP\Util::ERROR);
 			OCP\Util::writeLog('contacts', __METHOD__.', aid: '.$aid.' uri'.$uri, OCP\Util::DEBUG);
 			return false;
 		}
->>>>>>> 46d6fd15
 
 		return $result->fetchRow();
 	}
@@ -299,11 +260,7 @@
 			$vcard->setString('FN', $fn);
 			OCP\Util::writeLog('contacts', 'OC_Contacts_VCard::updateValuesFromAdd. Added missing \'FN\' field: '.$fn, OCP\Util::DEBUG);
 		}
-<<<<<<< HEAD
-		if(!$n || $n == ';;;;'){ // Fix missing 'N' field. Ugly hack ahead ;-)
-=======
 		if(!$n || $n == ';;;;') { // Fix missing 'N' field. Ugly hack ahead ;-)
->>>>>>> 46d6fd15
 			$slice = array_reverse(array_slice(explode(' ', $fn), 0, 2)); // Take 2 first name parts of 'FN' and reverse.
 			if(count($slice) < 2) { // If not enought, add one more...
 				$slice[] = "";
@@ -369,11 +326,7 @@
 		}
 
 		$data = $card->serialize();
-<<<<<<< HEAD
 		$stmt = OCP\DB::prepare( 'INSERT INTO `*PREFIX*contacts_cards` (`addressbookid`,`fullname`,`carddata`,`uri`,`lastmodified`) VALUES(?,?,?,?,?)' );
-		$result = $stmt->execute(array($aid,$fn,$data,$uri,time()));
-=======
-		$stmt = OCP\DB::prepare( 'INSERT INTO *PREFIX*contacts_cards (addressbookid,fullname,carddata,uri,lastmodified) VALUES(?,?,?,?,?)' );
 		try {
 			$result = $stmt->execute(array($aid,$fn,$data,$uri,time()));
 		} catch(Exception $e) {
@@ -381,7 +334,6 @@
 			OCP\Util::writeLog('contacts', __METHOD__.', aid: '.$aid.' uri'.$uri, OCP\Util::DEBUG);
 			return false;
 		}
->>>>>>> 46d6fd15
 		$newid = OCP\DB::insertid('*PREFIX*contacts_cards');
 
 		OC_Contacts_Addressbook::touch($aid);
@@ -468,11 +420,7 @@
 		$card->setString('REV', $now->format(DateTime::W3C));
 
 		$data = $card->serialize();
-<<<<<<< HEAD
 		$stmt = OCP\DB::prepare( 'UPDATE `*PREFIX*contacts_cards` SET `fullname` = ?,`carddata` = ?, `lastmodified` = ? WHERE `id` = ?' );
-		$result = $stmt->execute(array($fn,$data,time(),$id));
-=======
-		$stmt = OCP\DB::prepare( 'UPDATE *PREFIX*contacts_cards SET fullname = ?,carddata = ?, lastmodified = ? WHERE id = ?' );
 		try {
 			$result = $stmt->execute(array($fn,$data,time(),$id));
 		} catch(Exception $e) {
@@ -481,7 +429,6 @@
 			OCP\Util::writeLog('contacts', __METHOD__.', id'.$id, OCP\Util::DEBUG);
 			return false;
 		}
->>>>>>> 46d6fd15
 
 		OC_Contacts_Addressbook::touch($oldcard['addressbookid']);
 		OC_Hook::emit('OC_Contacts_VCard', 'post_updateVCard', $id);
@@ -499,12 +446,6 @@
 		$oldcard = self::findWhereDAVDataIs($aid, $uri);
 		$card = OC_VObject::parse($data);
 		if(!$card) {
-<<<<<<< HEAD
-			OCP\Util::writeLog('contacts','OC_Contacts_VCard::editFromDAVData. Unable to parse VCARD, uri: '.$uri,OCP\Util::ERROR);
-			return false;
-		}
-		return self::edit($oldcard['id'], $card);
-=======
 			OCP\Util::writeLog('contacts', __METHOD__.
 				', Unable to parse VCARD, uri: '.$uri, OCP\Util::ERROR);
 			return false;
@@ -520,7 +461,6 @@
 				. $uri, OCP\Util::DEBUG);
 			return false;
 		}
->>>>>>> 46d6fd15
 	}
 
 	/**
@@ -529,11 +469,6 @@
 	 * @return boolean
 	 */
 	public static function delete($id){
-<<<<<<< HEAD
-		// FIXME: Add error checking.
-		$stmt = OCP\DB::prepare( 'DELETE FROM `*PREFIX*contacts_cards` WHERE `id` = ?' );
-		$stmt->execute(array($id));
-=======
 		$card = self::find($id);
 		if (!$card) {
 			return false;
@@ -554,7 +489,7 @@
 		OC_Hook::emit('OC_Contacts_VCard', 'pre_deleteVCard',
 			array('aid' => null, 'id' => $id, 'uri' => null)
 		);
-		$stmt = OCP\DB::prepare('DELETE FROM *PREFIX*contacts_cards WHERE id = ?');
+		$stmt = OCP\DB::prepare('DELETE FROM `*PREFIX*contacts_cards` WHERE `id` = ?');
 		try {
 			$stmt->execute(array($id));
 		} catch(Exception $e) {
@@ -564,7 +499,6 @@
 				. $id, OCP\Util::DEBUG);
 			return false;
 		}
->>>>>>> 46d6fd15
 
 		return true;
 	}
@@ -576,11 +510,6 @@
 	 * @return boolean
 	 */
 	public static function deleteFromDAVData($aid,$uri){
-<<<<<<< HEAD
-		// FIXME: Add error checking. Deleting a card gives an Kontact/Akonadi error.
-		$stmt = OCP\DB::prepare( 'DELETE FROM `*PREFIX*contacts_cards` WHERE `addressbookid` = ? AND `uri`=?' );
-		$stmt->execute(array($aid,$uri));
-=======
 		$addressbook = OC_Contacts_Addressbook::find($aid);
 		if ($addressbook['userid'] != OCP\User::getUser()) {
 			$query = OCP\DB::prepare( 'SELECT id FROM *PREFIX*contacts_cards WHERE addressbookid = ? AND uri = ?' );
@@ -594,7 +523,7 @@
 			}
 		}
 		OC_Hook::emit('OC_Contacts_VCard', 'pre_deleteVCard', array('aid' => $aid, 'id' => null, 'uri' => $uri));
-		$stmt = OCP\DB::prepare( 'DELETE FROM *PREFIX*contacts_cards WHERE addressbookid = ? AND uri=?' );
+		$stmt = OCP\DB::prepare( 'DELETE FROM `*PREFIX*contacts_cards` WHERE `addressbookid` = ? AND `uri`=?' );
 		try {
 			$stmt->execute(array($aid,$uri));
 		} catch(Exception $e) {
@@ -602,7 +531,6 @@
 			OCP\Util::writeLog('contacts', __METHOD__.', aid: '.$aid.' uri: '.$uri, OCP\Util::DEBUG);
 			return false;
 		}
->>>>>>> 46d6fd15
 		OC_Contacts_Addressbook::touch($aid);
 
 		return true;
@@ -781,13 +709,9 @@
 				return false;
 			}
 		} else {
-<<<<<<< HEAD
-			try {
-				$stmt = OCP\DB::prepare( 'UPDATE `*PREFIX*contacts_cards` SET `addressbookid` = ? WHERE `id` = ?' );
-=======
 			$stmt = null;
 			if($isAddressbook) {
-				$stmt = OCP\DB::prepare( 'UPDATE *PREFIX*contacts_cards SET addressbookid = ? WHERE addressbookid = ?' );
+				$stmt = OCP\DB::prepare( 'UPDATE `*PREFIX*contacts_cards` SET `addressbookid` = ? WHERE `addressbookid` = ?' );
 			} else {
 				$card = self::find($id);
 				if (!$card) {
@@ -800,10 +724,9 @@
 						return false;
 					}
 				}
-				$stmt = OCP\DB::prepare( 'UPDATE *PREFIX*contacts_cards SET addressbookid = ? WHERE id = ?' );
+				$stmt = OCP\DB::prepare( 'UPDATE `*PREFIX*contacts_cards` SET `addressbookid` = ? WHERE `id` = ?' );
 			}
 			try {
->>>>>>> 46d6fd15
 				$result = $stmt->execute(array($aid, $id));
 			} catch(Exception $e) {
 				OCP\Util::writeLog('contacts', __METHOD__.', exception: '.$e->getMessage(), OCP\Util::DEBUG);
