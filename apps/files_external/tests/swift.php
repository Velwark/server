<?php
/**
 * Copyright (c) 2012 Robin Appelman <icewind@owncloud.com>
 * This file is licensed under the Affero General Public License version 3 or
 * later.
 * See the COPYING-README file.
 */

<<<<<<< HEAD
namespace Test\Files\Storage;

$config=include('apps/files_external/tests/config.php');
if(!is_array($config) or !isset($config['swift']) or !$config['swift']['run']) {
	abstract class SWIFT extends Storage{}
	return;
}else{
	class SWIFT extends Storage {
		private $config;

		public function setUp() {
			$id=uniqid();
			$this->config=include('apps/files_external/tests/config.php');
			$this->config['swift']['root'].='/'.$id;//make sure we have an new empty folder to work in
			$this->instance=new \OC\Files\Storage\SWIFT($this->config['swift']);
=======
class Test_Filestorage_SWIFT extends Test_FileStorage {
	private $config;

	public function setUp() {
		$id = uniqid();
		$this->config = include('files_external/tests/config.php');
		if (!is_array($this->config) or !isset($this->config['swift']) or !$this->config['swift']['run']) {
			$this->markTestSkipped('OpenStack SWIFT backend not configured');
>>>>>>> ee28e35b
		}
		$this->config['swift']['root'] .= '/' . $id; //make sure we have an new empty folder to work in
		$this->instance = new OC_Filestorage_SWIFT($this->config['swift']);
	}


	public function tearDown() {
		if ($this->instance) {
			$this->instance->rmdir('');
		}
	}
}<|MERGE_RESOLUTION|>--- conflicted
+++ resolved
@@ -6,24 +6,9 @@
  * See the COPYING-README file.
  */
 
-<<<<<<< HEAD
 namespace Test\Files\Storage;
 
-$config=include('apps/files_external/tests/config.php');
-if(!is_array($config) or !isset($config['swift']) or !$config['swift']['run']) {
-	abstract class SWIFT extends Storage{}
-	return;
-}else{
-	class SWIFT extends Storage {
-		private $config;
-
-		public function setUp() {
-			$id=uniqid();
-			$this->config=include('apps/files_external/tests/config.php');
-			$this->config['swift']['root'].='/'.$id;//make sure we have an new empty folder to work in
-			$this->instance=new \OC\Files\Storage\SWIFT($this->config['swift']);
-=======
-class Test_Filestorage_SWIFT extends Test_FileStorage {
+class SWIFT extends Storage {
 	private $config;
 
 	public function setUp() {
@@ -31,10 +16,9 @@
 		$this->config = include('files_external/tests/config.php');
 		if (!is_array($this->config) or !isset($this->config['swift']) or !$this->config['swift']['run']) {
 			$this->markTestSkipped('OpenStack SWIFT backend not configured');
->>>>>>> ee28e35b
 		}
 		$this->config['swift']['root'] .= '/' . $id; //make sure we have an new empty folder to work in
-		$this->instance = new OC_Filestorage_SWIFT($this->config['swift']);
+		$this->instance = new \OC\Files\Storage\SWIFT($this->config['swift']);
 	}
 
 
