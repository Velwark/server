--- conflicted
+++ resolved
@@ -3,22 +3,14 @@
 # This file is distributed under the same license as the PACKAGE package.
 # 
 # Translators:
-#   <dw4dev@gmail.com>, 2012.
-# Pellaeon Lin <nfsmwlin@gmail.com>, 2013.
-#   <wu0809@msn.com>, 2012.
+# pellaeon <nfsmwlin@gmail.com>, 2013
 msgid ""
 msgstr ""
 "Project-Id-Version: ownCloud\n"
 "Report-Msgid-Bugs-To: http://bugs.owncloud.org/\n"
-<<<<<<< HEAD
-"POT-Creation-Date: 2013-04-17 02:20+0200\n"
-"PO-Revision-Date: 2013-04-17 00:22+0000\n"
-"Last-Translator: I Robot <owncloud-bot@tmit.eu>\n"
-=======
 "POT-Creation-Date: 2013-05-01 01:59+0200\n"
 "PO-Revision-Date: 2013-04-30 02:40+0000\n"
 "Last-Translator: pellaeon <nfsmwlin@gmail.com>\n"
->>>>>>> 6163a856
 "Language-Team: Chinese (Taiwan) (http://www.transifex.com/projects/p/owncloud/language/zh_TW/)\n"
 "MIME-Version: 1.0\n"
 "Content-Type: text/plain; charset=UTF-8\n"
@@ -37,12 +29,12 @@
 #: templates/public.php:10
 #, php-format
 msgid "%s shared the folder %s with you"
-msgstr "%s 分享了資料夾 %s 給您"
+msgstr "%s 和您分享了資料夾 %s "
 
 #: templates/public.php:13
 #, php-format
 msgid "%s shared the file %s with you"
-msgstr "%s 分享了檔案 %s 給您"
+msgstr "%s 和您分享了檔案 %s"
 
 #: templates/public.php:19 templates/public.php:43
 msgid "Download"
@@ -54,4 +46,4 @@
 
 #: templates/public.php:50
 msgid "web services under your control"
-msgstr "在您掌控之下的網路服務"+msgstr "由您控制的網路服務"