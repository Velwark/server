# SOME DESCRIPTIVE TITLE.
# Copyright (C) YEAR THE PACKAGE'S COPYRIGHT HOLDER
# This file is distributed under the same license as the PACKAGE package.
# 
# Translators:
#   <asieriko@gmail.com>, 2012.
msgid ""
msgstr ""
"Project-Id-Version: ownCloud\n"
"Report-Msgid-Bugs-To: http://bugs.owncloud.org/\n"
<<<<<<< HEAD
"POT-Creation-Date: 2012-11-26 00:01+0100\n"
"PO-Revision-Date: 2012-11-25 22:56+0000\n"
=======
"POT-Creation-Date: 2012-12-28 00:20+0100\n"
"PO-Revision-Date: 2012-12-27 20:58+0000\n"
>>>>>>> 166da88b
"Last-Translator: asieriko <asieriko@gmail.com>\n"
"Language-Team: Basque (http://www.transifex.com/projects/p/owncloud/language/eu/)\n"
"MIME-Version: 1.0\n"
"Content-Type: text/plain; charset=UTF-8\n"
"Content-Transfer-Encoding: 8bit\n"
"Language: eu\n"
"Plural-Forms: nplurals=2; plural=(n != 1);\n"

#: templates/settings.php:4
<<<<<<< HEAD
msgid "WebDAV URL: http://"
msgstr "WebDAV URL: http://"
=======
msgid "URL: http://"
msgstr "URL: http://"

#: templates/settings.php:6
msgid ""
"ownCloud will send the user credentials to this URL is interpret http 401 "
"and http 403 as credentials wrong and all other codes as credentials "
"correct."
msgstr "ownCloud erabiltzailearen kredentzialak helbide honetara bidaliko ditu. http 401 eta http 403 kredentzial ez zuzenak bezala hartuko dira eta beste kode guztiak kredentzial zuzentzat hartuko dira."
>>>>>>> 166da88b
<|MERGE_RESOLUTION|>--- conflicted
+++ resolved
@@ -8,13 +8,8 @@
 msgstr ""
 "Project-Id-Version: ownCloud\n"
 "Report-Msgid-Bugs-To: http://bugs.owncloud.org/\n"
-<<<<<<< HEAD
-"POT-Creation-Date: 2012-11-26 00:01+0100\n"
-"PO-Revision-Date: 2012-11-25 22:56+0000\n"
-=======
 "POT-Creation-Date: 2012-12-28 00:20+0100\n"
 "PO-Revision-Date: 2012-12-27 20:58+0000\n"
->>>>>>> 166da88b
 "Last-Translator: asieriko <asieriko@gmail.com>\n"
 "Language-Team: Basque (http://www.transifex.com/projects/p/owncloud/language/eu/)\n"
 "MIME-Version: 1.0\n"
@@ -24,10 +19,6 @@
 "Plural-Forms: nplurals=2; plural=(n != 1);\n"
 
 #: templates/settings.php:4
-<<<<<<< HEAD
-msgid "WebDAV URL: http://"
-msgstr "WebDAV URL: http://"
-=======
 msgid "URL: http://"
 msgstr "URL: http://"
 
@@ -36,5 +27,4 @@
 "ownCloud will send the user credentials to this URL is interpret http 401 "
 "and http 403 as credentials wrong and all other codes as credentials "
 "correct."
-msgstr "ownCloud erabiltzailearen kredentzialak helbide honetara bidaliko ditu. http 401 eta http 403 kredentzial ez zuzenak bezala hartuko dira eta beste kode guztiak kredentzial zuzentzat hartuko dira."
->>>>>>> 166da88b
+msgstr "ownCloud erabiltzailearen kredentzialak helbide honetara bidaliko ditu. http 401 eta http 403 kredentzial ez zuzenak bezala hartuko dira eta beste kode guztiak kredentzial zuzentzat hartuko dira."