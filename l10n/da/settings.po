--- conflicted
+++ resolved
@@ -7,28 +7,17 @@
 #   <mikkelbjerglarsen@gmail.com>, 2011.
 # Morten Juhl-Johansen Zölde-Fejér <morten@writtenandread.net>, 2011, 2012.
 # Pascal d'Hermilly <pascal@dhermilly.dk>, 2011.
-<<<<<<< HEAD
-# Thomas Tanghus <>, 2012.
-=======
 #   <sr@ybnet.dk>, 2012.
 # Thomas Tanghus <>, 2012.
 # Thomas Tanghus <thomas@tanghus.net>, 2012.
->>>>>>> 46d6fd15
 msgid ""
 msgstr ""
 "Project-Id-Version: ownCloud\n"
 "Report-Msgid-Bugs-To: http://bugs.owncloud.org/\n"
-<<<<<<< HEAD
-"POT-Creation-Date: 2012-06-06 00:12+0200\n"
-"PO-Revision-Date: 2012-06-05 22:15+0000\n"
-"Last-Translator: icewind <icewind1991@gmail.com>\n"
-"Language-Team: Danish (http://www.transifex.net/projects/p/owncloud/language/da/)\n"
-=======
 "POT-Creation-Date: 2012-08-21 02:03+0200\n"
 "PO-Revision-Date: 2012-08-20 14:35+0000\n"
 "Last-Translator: ressel <sr@ybnet.dk>\n"
 "Language-Team: Danish (http://www.transifex.com/projects/p/owncloud/language/da/)\n"
->>>>>>> 46d6fd15
 "MIME-Version: 1.0\n"
 "Content-Type: text/plain; charset=UTF-8\n"
 "Content-Transfer-Encoding: 8bit\n"
@@ -41,57 +30,16 @@
 
 #: ajax/lostpassword.php:14
 msgid "Email saved"
-<<<<<<< HEAD
-msgstr ""
-
-#: ajax/lostpassword.php:16
-msgid "Invalid email"
-msgstr ""
-=======
 msgstr "Email adresse gemt"
 
 #: ajax/lostpassword.php:16
 msgid "Invalid email"
 msgstr "Ugyldig email adresse"
->>>>>>> 46d6fd15
 
 #: ajax/openid.php:16
 msgid "OpenID Changed"
 msgstr "OpenID ændret"
 
-<<<<<<< HEAD
-#: ajax/openid.php:17 ajax/setlanguage.php:19 ajax/setlanguage.php:22
-msgid "Invalid request"
-msgstr "Ugyldig forespørgsel"
-
-#: ajax/setlanguage.php:17
-msgid "Language changed"
-msgstr "Sprog ændret"
-
-#: js/apps.js:31 js/apps.js:67
-msgid "Disable"
-msgstr ""
-
-#: js/apps.js:31 js/apps.js:54
-msgid "Enable"
-msgstr ""
-
-#: js/personal.js:69
-msgid "Saving..."
-msgstr ""
-
-#: personal.php:40 personal.php:41
-msgid "__language_name__"
-msgstr "Dansk"
-
-#: templates/admin.php:13
-msgid "Log"
-msgstr "Log"
-
-#: templates/admin.php:40
-msgid "More"
-msgstr "Mere"
-=======
 #: ajax/openid.php:18 ajax/setlanguage.php:20 ajax/setlanguage.php:23
 msgid "Invalid request"
 msgstr "Ugyldig forespørgsel"
@@ -143,7 +91,6 @@
 #: templates/admin.php:35
 msgid "use systems cron service"
 msgstr ""
->>>>>>> 46d6fd15
 
 #: templates/admin.php:39
 msgid "Log"
@@ -161,17 +108,6 @@
 msgid "Select an App"
 msgstr "Vælg en App"
 
-<<<<<<< HEAD
-#: templates/apps.php:25
-msgid "See application page at apps.owncloud.com"
-msgstr ""
-
-#: templates/apps.php:26
-msgid "-licensed"
-msgstr "-licenseret"
-
-#: templates/apps.php:26
-=======
 #: templates/apps.php:29
 msgid "See application page at apps.owncloud.com"
 msgstr "Se applikationens side på apps.owncloud.com"
@@ -181,7 +117,6 @@
 msgstr "-licenseret"
 
 #: templates/apps.php:30
->>>>>>> 46d6fd15
 msgid "by"
 msgstr "af"
 
@@ -296,13 +231,10 @@
 #: templates/users.php:55 templates/users.php:138
 msgid "Other"
 msgstr "Andet"
-<<<<<<< HEAD
-=======
 
 #: templates/users.php:80 templates/users.php:112
 msgid "Group Admin"
 msgstr ""
->>>>>>> 46d6fd15
 
 #: templates/users.php:82
 msgid "Quota"
