--- conflicted
+++ resolved
@@ -3,29 +3,14 @@
 # This file is distributed under the same license as the PACKAGE package.
 # 
 # Translators:
-<<<<<<< HEAD
-#   <bury1000@gmail.com>, 2012.
-#   <joan@montane.cat>, 2012.
-#   <josep_tomas@hotmail.com>, 2012.
-# Josep Tomàs <jtomas.binsoft@gmail.com>, 2012.
-#  <rcalvoi@yahoo.com>, 2013.
-#   <rcalvoi@yahoo.com>, 2011-2012.
-=======
 # rogerc <rcalvoi@yahoo.com>, 2013
->>>>>>> 6163a856
 msgid ""
 msgstr ""
 "Project-Id-Version: ownCloud\n"
 "Report-Msgid-Bugs-To: http://bugs.owncloud.org/\n"
-<<<<<<< HEAD
-"POT-Creation-Date: 2013-04-17 02:21+0200\n"
-"PO-Revision-Date: 2013-04-17 00:21+0000\n"
-"Last-Translator: I Robot <owncloud-bot@tmit.eu>\n"
-=======
 "POT-Creation-Date: 2013-05-01 02:00+0200\n"
 "PO-Revision-Date: 2013-04-30 21:40+0000\n"
 "Last-Translator: rogerc <rcalvoi@yahoo.com>\n"
->>>>>>> 6163a856
 "Language-Team: Catalan (http://www.transifex.com/projects/p/owncloud/language/ca/)\n"
 "MIME-Version: 1.0\n"
 "Content-Type: text/plain; charset=UTF-8\n"
@@ -37,20 +22,16 @@
 msgid "Unable to load list from App Store"
 msgstr "No s'ha pogut carregar la llista des de l'App Store"
 
-#: ajax/changedisplayname.php:23 ajax/removeuser.php:15 ajax/setquota.php:17
+#: ajax/changedisplayname.php:25 ajax/removeuser.php:15 ajax/setquota.php:17
 #: ajax/togglegroups.php:20
 msgid "Authentication error"
 msgstr "Error d'autenticació"
 
-<<<<<<< HEAD
-#: ajax/changedisplayname.php:32
-=======
 #: ajax/changedisplayname.php:31
 msgid "Your display name has been changed."
 msgstr "El nom a mostrar ha canviat."
 
 #: ajax/changedisplayname.php:34
->>>>>>> 6163a856
 msgid "Unable to change display name"
 msgstr "No s'ha pogut canviar el nom a mostrar"
 
@@ -88,7 +69,7 @@
 
 #: ajax/setlanguage.php:17 ajax/setlanguage.php:20
 msgid "Invalid request"
-msgstr "Sol.licitud no vàlida"
+msgstr "Sol·licitud no vàlida"
 
 #: ajax/togglegroups.php:12
 msgid "Admins can't remove themself from the admin group"
@@ -118,7 +99,7 @@
 
 #: js/apps.js:36 js/apps.js:64 js/apps.js:83
 msgid "Enable"
-msgstr "Activa"
+msgstr "Habilita"
 
 #: js/apps.js:55
 msgid "Please wait...."
@@ -140,9 +121,9 @@
 msgid "Updated"
 msgstr "Actualitzada"
 
-#: js/personal.js:109
+#: js/personal.js:118
 msgid "Saving..."
-msgstr "S'està desant..."
+msgstr "Desant..."
 
 #: js/users.js:43
 msgid "deleted"
@@ -156,18 +137,18 @@
 msgid "Unable to remove user"
 msgstr "No s'ha pogut eliminar l'usuari"
 
-#: js/users.js:88 templates/users.php:26 templates/users.php:80
-#: templates/users.php:105
+#: js/users.js:88 templates/users.php:26 templates/users.php:78
+#: templates/users.php:103
 msgid "Groups"
 msgstr "Grups"
 
-#: js/users.js:91 templates/users.php:82 templates/users.php:119
+#: js/users.js:91 templates/users.php:80 templates/users.php:115
 msgid "Group Admin"
 msgstr "Grup Admin"
 
-#: js/users.js:111 templates/users.php:161
+#: js/users.js:111 templates/users.php:155
 msgid "Delete"
-msgstr "Suprimeix"
+msgstr "Esborra"
 
 #: js/users.js:262
 msgid "add group"
@@ -185,7 +166,7 @@
 msgid "A valid password must be provided"
 msgstr "Heu de facilitar una contrasenya vàlida"
 
-#: personal.php:29 personal.php:30
+#: personal.php:35 personal.php:36
 msgid "__language_name__"
 msgstr "Català"
 
@@ -336,23 +317,19 @@
 msgid "Log level"
 msgstr "Nivell de registre"
 
-#: templates/admin.php:223
+#: templates/admin.php:227
 msgid "More"
 msgstr "Més"
 
-#: templates/admin.php:224
+#: templates/admin.php:228
 msgid "Less"
 msgstr "Menys"
 
-#: templates/admin.php:231 templates/personal.php:102
+#: templates/admin.php:235 templates/personal.php:105
 msgid "Version"
 msgstr "Versió"
 
-<<<<<<< HEAD
-#: templates/admin.php:234 templates/personal.php:105
-=======
 #: templates/admin.php:237 templates/personal.php:108
->>>>>>> 6163a856
 msgid ""
 "Developed by the <a href=\"http://ownCloud.org/contact\" "
 "target=\"_blank\">ownCloud community</a>, the <a "
@@ -423,7 +400,7 @@
 msgid "Show First Run Wizard again"
 msgstr "Torna a mostrar l'assistent de primera execució"
 
-#: templates/personal.php:37 templates/users.php:23 templates/users.php:79
+#: templates/personal.php:37 templates/users.php:23 templates/users.php:77
 msgid "Password"
 msgstr "Contrasenya"
 
@@ -447,82 +424,70 @@
 msgid "Change password"
 msgstr "Canvia la contrasenya"
 
-#: templates/personal.php:56 templates/users.php:78
+#: templates/personal.php:56 templates/users.php:76
 msgid "Display Name"
 msgstr "Nom a mostrar"
 
-#: templates/personal.php:57
-msgid "Your display name was changed"
-msgstr "El vostre nom a mostrar ha canviat"
-
-#: templates/personal.php:58
-msgid "Unable to change your display name"
-msgstr "No s'ha pogut canviar el vostre nom a mostrar"
-
-#: templates/personal.php:61
-msgid "Change display name"
-msgstr "Canvia el nom a mostrar"
-
-#: templates/personal.php:70
+#: templates/personal.php:68
 msgid "Email"
 msgstr "Correu electrònic"
 
-#: templates/personal.php:72
+#: templates/personal.php:70
 msgid "Your email address"
 msgstr "Correu electrònic"
 
-#: templates/personal.php:73
+#: templates/personal.php:71
 msgid "Fill in an email address to enable password recovery"
 msgstr "Ompliu el correu electrònic per activar la recuperació de contrasenya"
 
-#: templates/personal.php:79 templates/personal.php:80
+#: templates/personal.php:77 templates/personal.php:78
 msgid "Language"
 msgstr "Idioma"
 
-#: templates/personal.php:86
+#: templates/personal.php:89
 msgid "Help translate"
 msgstr "Ajudeu-nos amb la traducció"
 
-#: templates/personal.php:91
+#: templates/personal.php:94
 msgid "WebDAV"
 msgstr "WebDAV"
 
-#: templates/personal.php:93
+#: templates/personal.php:96
 msgid "Use this address to connect to your ownCloud in your file manager"
 msgstr "Useu aquesta adreça per connectar amb ownCloud des del gestor de fitxers"
 
-#: templates/users.php:21 templates/users.php:77
+#: templates/users.php:21 templates/users.php:75
 msgid "Login Name"
 msgstr "Nom d'accés"
 
-#: templates/users.php:32
+#: templates/users.php:30
 msgid "Create"
 msgstr "Crea"
 
-#: templates/users.php:35
+#: templates/users.php:33
 msgid "Default Storage"
 msgstr "Emmagatzemament per defecte"
 
-#: templates/users.php:41 templates/users.php:139
+#: templates/users.php:39 templates/users.php:133
 msgid "Unlimited"
 msgstr "Il·limitat"
 
-#: templates/users.php:59 templates/users.php:154
+#: templates/users.php:57 templates/users.php:148
 msgid "Other"
 msgstr "Un altre"
 
-#: templates/users.php:84
+#: templates/users.php:82
 msgid "Storage"
 msgstr "Emmagatzemament"
 
-#: templates/users.php:95
+#: templates/users.php:93
 msgid "change display name"
 msgstr "canvia el nom a mostrar"
 
-#: templates/users.php:99
+#: templates/users.php:97
 msgid "set new password"
 msgstr "estableix nova contrasenya"
 
-#: templates/users.php:134
+#: templates/users.php:128
 msgid "Default"
 msgstr "Per defecte"