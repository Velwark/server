# SOME DESCRIPTIVE TITLE.
# Copyright (C) YEAR THE PACKAGE'S COPYRIGHT HOLDER
# This file is distributed under the same license as the PACKAGE package.
# 
# Translators:
<<<<<<< HEAD
# André Koot <meneer@tken.net>, 2012-2013.
#   <bart.formosus@gmail.com>, 2011.
#   <bartv@thisnet.nl>, 2011.
#   <didi.debian@cknow.org>, 2012.
# Erik Bent <hj.bent.60@gmail.com>, 2012.
#   <icewind1991@gmail.com>, 2011.
#   <jos@gelauff.net>, 2012.
#   <koen@vervloesem.eu>, 2011.
#   <lenny@weijl.org>, 2012.
#   <pietje8501@gmail.com>, 2012.
# Richard Bos <radoeka@gmail.com>, 2012.
# Wilfred Dijksman <info@wdijksman.nl>, 2013.
=======
>>>>>>> 4ab36142
msgid ""
msgstr ""
"Project-Id-Version: ownCloud\n"
"Report-Msgid-Bugs-To: http://bugs.owncloud.org/\n"
<<<<<<< HEAD
"POT-Creation-Date: 2013-04-17 02:20+0200\n"
"PO-Revision-Date: 2013-04-17 00:21+0000\n"
=======
"POT-Creation-Date: 2013-04-27 02:16+0200\n"
"PO-Revision-Date: 2013-04-26 08:27+0000\n"
>>>>>>> 4ab36142
"Last-Translator: I Robot <owncloud-bot@tmit.eu>\n"
"Language-Team: Dutch (http://www.transifex.com/projects/p/owncloud/language/nl/)\n"
"MIME-Version: 1.0\n"
"Content-Type: text/plain; charset=UTF-8\n"
"Content-Transfer-Encoding: 8bit\n"
"Language: nl\n"
"Plural-Forms: nplurals=2; plural=(n != 1);\n"

#: ajax/move.php:17
#, php-format
msgid "Could not move %s - File with this name already exists"
msgstr "Kon %s niet verplaatsen - Er bestaat al een bestand met deze naam"

#: ajax/move.php:27 ajax/move.php:30
#, php-format
msgid "Could not move %s"
msgstr "Kon %s niet verplaatsen"

#: ajax/rename.php:22 ajax/rename.php:25
msgid "Unable to rename file"
msgstr "Kan bestand niet hernoemen"

#: ajax/upload.php:19
msgid "No file was uploaded. Unknown error"
msgstr "Er was geen bestand geladen.  Onbekende fout"

#: ajax/upload.php:26
msgid "There is no error, the file uploaded with success"
msgstr "De upload van het bestand is goedgegaan."

#: ajax/upload.php:27
msgid ""
"The uploaded file exceeds the upload_max_filesize directive in php.ini: "
msgstr "Het geüploade bestand overscheidt de upload_max_filesize optie in php.ini:"

#: ajax/upload.php:29
msgid ""
"The uploaded file exceeds the MAX_FILE_SIZE directive that was specified in "
"the HTML form"
msgstr "Het bestand overschrijdt de MAX_FILE_SIZE instelling dat is opgegeven in het HTML formulier"

#: ajax/upload.php:30
msgid "The uploaded file was only partially uploaded"
msgstr "Het bestand is gedeeltelijk geüpload"

#: ajax/upload.php:31
msgid "No file was uploaded"
msgstr "Er is geen bestand geüpload"

#: ajax/upload.php:32
msgid "Missing a temporary folder"
msgstr "Er ontbreekt een tijdelijke map"

#: ajax/upload.php:33
msgid "Failed to write to disk"
msgstr "Schrijven naar schijf mislukt"

#: ajax/upload.php:51
msgid "Not enough storage available"
msgstr "Niet genoeg opslagruimte beschikbaar"

#: ajax/upload.php:83
msgid "Invalid directory."
msgstr "Ongeldige directory."

#: appinfo/app.php:12
msgid "Files"
msgstr "Bestanden"

#: js/fileactions.js:125
msgid "Delete permanently"
msgstr "Verwijder definitief"

#: js/fileactions.js:127 templates/index.php:94 templates/index.php:95
msgid "Delete"
msgstr "Verwijder"

#: js/fileactions.js:193
msgid "Rename"
msgstr "Hernoem"

#: js/filelist.js:49 js/filelist.js:52 js/filelist.js:414
msgid "Pending"
msgstr "In behandeling"

#: js/filelist.js:252 js/filelist.js:254
msgid "{new_name} already exists"
msgstr "{new_name} bestaat al"

#: js/filelist.js:252 js/filelist.js:254
msgid "replace"
msgstr "vervang"

#: js/filelist.js:252
msgid "suggest name"
msgstr "Stel een naam voor"

#: js/filelist.js:252 js/filelist.js:254
msgid "cancel"
msgstr "annuleren"

#: js/filelist.js:299
msgid "replaced {new_name} with {old_name}"
msgstr "verving {new_name} met {old_name}"

#: js/filelist.js:299
msgid "undo"
msgstr "ongedaan maken"

#: js/filelist.js:324
msgid "perform delete operation"
msgstr "uitvoeren verwijderactie"

#: js/filelist.js:406
msgid "1 file uploading"
msgstr "1 bestand wordt ge-upload"

#: js/filelist.js:409 js/filelist.js:463
msgid "files uploading"
msgstr "bestanden aan het uploaden"

#: js/files.js:52
msgid "'.' is an invalid file name."
msgstr "'.' is een ongeldige bestandsnaam."

#: js/files.js:56
msgid "File name cannot be empty."
msgstr "Bestandsnaam kan niet leeg zijn."

#: js/files.js:64
msgid ""
"Invalid name, '\\', '/', '<', '>', ':', '\"', '|', '?' and '*' are not "
"allowed."
msgstr "Onjuiste naam; '\\', '/', '<', '>', ':', '\"', '|', '?' en '*' zijn niet toegestaan."

#: js/files.js:78
msgid "Your storage is full, files can not be updated or synced anymore!"
msgstr "Uw opslagruimte zit vol, Bestanden kunnen niet meer worden ge-upload of gesynchroniseerd!"

#: js/files.js:82
msgid "Your storage is almost full ({usedSpacePercent}%)"
msgstr "Uw opslagruimte zit bijna vol ({usedSpacePercent}%)"

#: js/files.js:226
msgid ""
"Your download is being prepared. This might take some time if the files are "
"big."
msgstr "Uw download wordt voorbereid. Dit kan enige tijd duren bij grote bestanden."

#: js/files.js:259
msgid "Unable to upload your file as it is a directory or has 0 bytes"
msgstr "Het lukt niet om uw bestand te uploaded, omdat het een folder of 0 bytes is"

#: js/files.js:272
msgid "Not enough space available"
msgstr "Niet genoeg ruimte beschikbaar"

#: js/files.js:312
msgid "Upload cancelled."
msgstr "Uploaden geannuleerd."

#: js/files.js:408
msgid ""
"File upload is in progress. Leaving the page now will cancel the upload."
msgstr "Bestandsupload is bezig. Wanneer de pagina nu verlaten wordt, stopt de upload."

#: js/files.js:481
msgid "URL cannot be empty."
msgstr "URL kan niet leeg zijn."

#: js/files.js:486
msgid "Invalid folder name. Usage of 'Shared' is reserved by Owncloud"
msgstr "Ongeldige mapnaam. Gebruik van'Gedeeld' is voorbehouden aan Owncloud"

#: js/files.js:515 js/files.js:531 js/files.js:821 js/files.js:859
msgid "Error"
msgstr "Fout"

#: js/files.js:872 templates/index.php:70
msgid "Name"
msgstr "Naam"

#: js/files.js:873 templates/index.php:81
msgid "Size"
msgstr "Grootte"

#: js/files.js:874 templates/index.php:83
msgid "Modified"
msgstr "Aangepast"

#: js/files.js:893
msgid "1 folder"
msgstr "1 map"

#: js/files.js:895
msgid "{count} folders"
msgstr "{count} mappen"

#: js/files.js:903
msgid "1 file"
msgstr "1 bestand"

#: js/files.js:905
msgid "{count} files"
msgstr "{count} bestanden"

#: lib/helper.php:11 templates/index.php:18
msgid "Upload"
msgstr "Uploaden"

#: templates/admin.php:5
msgid "File handling"
msgstr "Bestand"

#: templates/admin.php:7
msgid "Maximum upload size"
msgstr "Maximale bestandsgrootte voor uploads"

#: templates/admin.php:10
msgid "max. possible: "
msgstr "max. mogelijk: "

#: templates/admin.php:15
msgid "Needed for multi-file and folder downloads."
msgstr "Nodig voor meerdere bestanden en mappen downloads."

#: templates/admin.php:17
msgid "Enable ZIP-download"
msgstr "Zet ZIP-download aan"

#: templates/admin.php:20
msgid "0 is unlimited"
msgstr "0 is ongelimiteerd"

#: templates/admin.php:22
msgid "Maximum input size for ZIP files"
msgstr "Maximale grootte voor ZIP bestanden"

#: templates/admin.php:26
msgid "Save"
msgstr "Bewaren"

#: templates/index.php:7
msgid "New"
msgstr "Nieuw"

#: templates/index.php:10
msgid "Text file"
msgstr "Tekstbestand"

#: templates/index.php:12
msgid "Folder"
msgstr "Map"

#: templates/index.php:14
msgid "From link"
msgstr "Vanaf link"

#: templates/index.php:42
msgid "Deleted files"
msgstr "Verwijderde bestanden"

#: templates/index.php:48
msgid "Cancel upload"
msgstr "Upload afbreken"

#: templates/index.php:55
msgid "You don’t have write permissions here."
msgstr "U hebt hier geen schrijfpermissies."

#: templates/index.php:62
msgid "Nothing in here. Upload something!"
msgstr "Er bevindt zich hier niets. Upload een bestand!"

#: templates/index.php:76
msgid "Download"
msgstr "Downloaden"

#: templates/index.php:88 templates/index.php:89
msgid "Unshare"
msgstr "Stop met delen"

#: templates/index.php:108
msgid "Upload too large"
msgstr "Upload is te groot"

#: templates/index.php:110
msgid ""
"The files you are trying to upload exceed the maximum size for file uploads "
"on this server."
msgstr "De bestanden die u probeert te uploaden zijn groter dan de maximaal toegestane  bestandsgrootte voor deze server."

#: templates/index.php:115
msgid "Files are being scanned, please wait."
msgstr "Bestanden worden gescand, even wachten."

#: templates/index.php:118
msgid "Current scanning"
msgstr "Er wordt gescand"

#: templates/upgrade.php:2
msgid "Upgrading filesystem cache..."
msgstr "Upgraden bestandssysteem cache..."<|MERGE_RESOLUTION|>--- conflicted
+++ resolved
@@ -3,32 +3,12 @@
 # This file is distributed under the same license as the PACKAGE package.
 # 
 # Translators:
-<<<<<<< HEAD
-# André Koot <meneer@tken.net>, 2012-2013.
-#   <bart.formosus@gmail.com>, 2011.
-#   <bartv@thisnet.nl>, 2011.
-#   <didi.debian@cknow.org>, 2012.
-# Erik Bent <hj.bent.60@gmail.com>, 2012.
-#   <icewind1991@gmail.com>, 2011.
-#   <jos@gelauff.net>, 2012.
-#   <koen@vervloesem.eu>, 2011.
-#   <lenny@weijl.org>, 2012.
-#   <pietje8501@gmail.com>, 2012.
-# Richard Bos <radoeka@gmail.com>, 2012.
-# Wilfred Dijksman <info@wdijksman.nl>, 2013.
-=======
->>>>>>> 4ab36142
 msgid ""
 msgstr ""
 "Project-Id-Version: ownCloud\n"
 "Report-Msgid-Bugs-To: http://bugs.owncloud.org/\n"
-<<<<<<< HEAD
-"POT-Creation-Date: 2013-04-17 02:20+0200\n"
-"PO-Revision-Date: 2013-04-17 00:21+0000\n"
-=======
 "POT-Creation-Date: 2013-04-27 02:16+0200\n"
 "PO-Revision-Date: 2013-04-26 08:27+0000\n"
->>>>>>> 4ab36142
 "Last-Translator: I Robot <owncloud-bot@tmit.eu>\n"
 "Language-Team: Dutch (http://www.transifex.com/projects/p/owncloud/language/nl/)\n"
 "MIME-Version: 1.0\n"
@@ -98,15 +78,19 @@
 msgid "Files"
 msgstr "Bestanden"
 
-#: js/fileactions.js:125
+#: js/fileactions.js:116
+msgid "Share"
+msgstr "Delen"
+
+#: js/fileactions.js:126
 msgid "Delete permanently"
 msgstr "Verwijder definitief"
 
-#: js/fileactions.js:127 templates/index.php:94 templates/index.php:95
+#: js/fileactions.js:128 templates/index.php:94 templates/index.php:95
 msgid "Delete"
 msgstr "Verwijder"
 
-#: js/fileactions.js:193
+#: js/fileactions.js:194
 msgid "Rename"
 msgstr "Hernoem"
 
