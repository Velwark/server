--- conflicted
+++ resolved
@@ -1,15 +1,10 @@
 <?php $TRANSLATIONS = array(
-<<<<<<< HEAD
-"OpenID Changed" => "Το OpenID άλλαξε",
-"Invalid request" => "Μη έγκυρο αίτημα",
-=======
 "Unable to load list from App Store" => "Σφάλμα στην φόρτωση της λίστας από το App Store",
 "Email saved" => "Το Email αποθηκεύτηκε ",
 "Invalid email" => "Μη έγκυρο email",
 "OpenID Changed" => "Το OpenID άλλαξε",
 "Invalid request" => "Μη έγκυρο αίτημα",
 "Authentication error" => "Σφάλμα πιστοποίησης",
->>>>>>> 46d6fd15
 "Language changed" => "Η γλώσσα άλλαξε",
 "Error" => "Σφάλμα",
 "Disable" => "Απενεργοποίηση",
