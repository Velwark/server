<?php $TRANSLATIONS = array(
"Unable to load list from App Store" => "Ne eblis ŝargi liston el aplikaĵovendejo",
<<<<<<< HEAD
"Authentication error" => "Aŭtentiga eraro",
=======
>>>>>>> d1c0f2a7
"Group already exists" => "La grupo jam ekzistas",
"Unable to add group" => "Ne eblis aldoni la grupon",
"Could not enable app. " => "Ne eblis kapabligi la aplikaĵon.",
"Email saved" => "La retpoŝtadreso konserviĝis",
"Invalid email" => "Nevalida retpoŝtadreso",
"OpenID Changed" => "La agordo de OpenID estas ŝanĝita",
"Invalid request" => "Nevalida peto",
"Unable to delete group" => "Ne eblis forigi la grupon",
<<<<<<< HEAD
=======
"Authentication error" => "Aŭtentiga eraro",
>>>>>>> d1c0f2a7
"Unable to delete user" => "Ne eblis forigi la uzanton",
"Language changed" => "La lingvo estas ŝanĝita",
"Unable to add user to group %s" => "Ne eblis aldoni la uzanton al la grupo %s",
"Unable to remove user from group %s" => "Ne eblis forigi la uzantan el la grupo %s",
"Disable" => "Malkapabligi",
"Enable" => "Kapabligi",
"Saving..." => "Konservante...",
"__language_name__" => "Esperanto",
<<<<<<< HEAD
"Security Warning" => "Sekureca averto",
"Cron" => "Cron",
"Sharing" => "Kunhavigo",
"Enable Share API" => "Kapabligi API-on por Kunhavigo",
"Allow apps to use the Share API" => "Kapabligi aplikaĵojn uzi la API-on pri Kunhavigo",
"Allow links" => "Kapabligi ligilojn",
"Allow users to share items to the public with links" => "Kapabligi uzantojn kunhavigi erojn kun la publiko perligile",
"Allow resharing" => "Kapabligi rekunhavigon",
"Allow users to share items shared with them again" => "Kapabligi uzantojn rekunhavigi erojn kunhavigitajn kun ili",
"Allow users to share with anyone" => "Kapabligi uzantojn kunhavigi kun ĉiu ajn",
"Allow users to only share with users in their groups" => "Kapabligi uzantojn nur kunhavigi kun uzantoj el siaj grupoj",
"Log" => "Protokolo",
"More" => "Pli",
=======
>>>>>>> d1c0f2a7
"Add your App" => "Aldonu vian aplikaĵon",
"More Apps" => "Pli da aplikaĵoj",
"Select an App" => "Elekti aplikaĵon",
"See application page at apps.owncloud.com" => "Vidu la paĝon pri aplikaĵoj ĉe apps.owncloud.com",
"<span class=\"licence\"></span>-licensed by <span class=\"author\"></span>" => "<span class=\"licence\"</span>-permesilhavigita de <span class=\"author\"></span>",
"Documentation" => "Dokumentaro",
"Managing Big Files" => "Administrante grandajn dosierojn",
"Ask a question" => "Faru demandon",
"Problems connecting to help database." => "Problemoj okazis dum konektado al la helpa datumbazo.",
"Go there manually." => "Iri tien mane.",
"Answer" => "Respondi",
<<<<<<< HEAD
"You have used <strong>%s</strong> of the available <strong>%s<strong>" => "Vi uzas <strong>%s</strong> el la haveblaj <strong>%s</strong>",
=======
>>>>>>> d1c0f2a7
"Desktop and Mobile Syncing Clients" => "Labortablaj kaj porteblaj sinkronigoklientoj",
"Download" => "Elŝuti",
"Your password was changed" => "Via pasvorto ŝanĝiĝis",
"Unable to change your password" => "Ne eblis ŝanĝi vian pasvorton",
"Current password" => "Nuna pasvorto",
"New password" => "Nova pasvorto",
"show" => "montri",
"Change password" => "Ŝanĝi la pasvorton",
"Email" => "Retpoŝto",
"Your email address" => "Via retpoŝta adreso",
"Fill in an email address to enable password recovery" => "Enigu retpoŝtadreson por kapabligi pasvortan restaŭron",
"Language" => "Lingvo",
"Help translate" => "Helpu traduki",
"use this address to connect to your ownCloud in your file manager" => "uzu ĉi tiun adreson por konektiĝi al via ownCloud per via dosieradministrilo",
"Name" => "Nomo",
"Password" => "Pasvorto",
"Groups" => "Grupoj",
"Create" => "Krei",
"Default Quota" => "Defaŭlta kvoto",
"Other" => "Alia",
"Group Admin" => "Grupadministranto",
"Quota" => "Kvoto",
"Delete" => "Forigi"
);<|MERGE_RESOLUTION|>--- conflicted
+++ resolved
@@ -1,9 +1,5 @@
 <?php $TRANSLATIONS = array(
 "Unable to load list from App Store" => "Ne eblis ŝargi liston el aplikaĵovendejo",
-<<<<<<< HEAD
-"Authentication error" => "Aŭtentiga eraro",
-=======
->>>>>>> d1c0f2a7
 "Group already exists" => "La grupo jam ekzistas",
 "Unable to add group" => "Ne eblis aldoni la grupon",
 "Could not enable app. " => "Ne eblis kapabligi la aplikaĵon.",
@@ -12,34 +8,16 @@
 "OpenID Changed" => "La agordo de OpenID estas ŝanĝita",
 "Invalid request" => "Nevalida peto",
 "Unable to delete group" => "Ne eblis forigi la grupon",
-<<<<<<< HEAD
-=======
 "Authentication error" => "Aŭtentiga eraro",
->>>>>>> d1c0f2a7
 "Unable to delete user" => "Ne eblis forigi la uzanton",
 "Language changed" => "La lingvo estas ŝanĝita",
+"Admins can't remove themself from the admin group" => "Administrantoj ne povas forigi sin mem el la administra grupo.",
 "Unable to add user to group %s" => "Ne eblis aldoni la uzanton al la grupo %s",
 "Unable to remove user from group %s" => "Ne eblis forigi la uzantan el la grupo %s",
 "Disable" => "Malkapabligi",
 "Enable" => "Kapabligi",
 "Saving..." => "Konservante...",
 "__language_name__" => "Esperanto",
-<<<<<<< HEAD
-"Security Warning" => "Sekureca averto",
-"Cron" => "Cron",
-"Sharing" => "Kunhavigo",
-"Enable Share API" => "Kapabligi API-on por Kunhavigo",
-"Allow apps to use the Share API" => "Kapabligi aplikaĵojn uzi la API-on pri Kunhavigo",
-"Allow links" => "Kapabligi ligilojn",
-"Allow users to share items to the public with links" => "Kapabligi uzantojn kunhavigi erojn kun la publiko perligile",
-"Allow resharing" => "Kapabligi rekunhavigon",
-"Allow users to share items shared with them again" => "Kapabligi uzantojn rekunhavigi erojn kunhavigitajn kun ili",
-"Allow users to share with anyone" => "Kapabligi uzantojn kunhavigi kun ĉiu ajn",
-"Allow users to only share with users in their groups" => "Kapabligi uzantojn nur kunhavigi kun uzantoj el siaj grupoj",
-"Log" => "Protokolo",
-"More" => "Pli",
-=======
->>>>>>> d1c0f2a7
 "Add your App" => "Aldonu vian aplikaĵon",
 "More Apps" => "Pli da aplikaĵoj",
 "Select an App" => "Elekti aplikaĵon",
@@ -51,10 +29,7 @@
 "Problems connecting to help database." => "Problemoj okazis dum konektado al la helpa datumbazo.",
 "Go there manually." => "Iri tien mane.",
 "Answer" => "Respondi",
-<<<<<<< HEAD
-"You have used <strong>%s</strong> of the available <strong>%s<strong>" => "Vi uzas <strong>%s</strong> el la haveblaj <strong>%s</strong>",
-=======
->>>>>>> d1c0f2a7
+"You have used <strong>%s</strong> of the available <strong>%s</strong>" => "Vi uzas <strong>%s</strong> el la haveblaj <strong>%s</strong>",
 "Desktop and Mobile Syncing Clients" => "Labortablaj kaj porteblaj sinkronigoklientoj",
 "Download" => "Elŝuti",
 "Your password was changed" => "Via pasvorto ŝanĝiĝis",
@@ -69,6 +44,7 @@
 "Language" => "Lingvo",
 "Help translate" => "Helpu traduki",
 "use this address to connect to your ownCloud in your file manager" => "uzu ĉi tiun adreson por konektiĝi al via ownCloud per via dosieradministrilo",
+"Developed by the <a href=\"http://ownCloud.org/contact\" target=\"_blank\">ownCloud community</a>, the <a href=\"https://github.com/owncloud\" target=\"_blank\">source code</a> is licensed under the <a href=\"http://www.gnu.org/licenses/agpl-3.0.html\" target=\"_blank\"><abbr title=\"Affero General Public License\">AGPL</abbr></a>." => "Ellaborita de la <a href=\"http://ownCloud.org/contact\" target=\"_blank\">komunumo de ownCloud</a>, la <a href=\"https://github.com/owncloud\" target=\"_blank\">fontokodo</a> publikas laŭ la permesilo <a href=\"http://www.gnu.org/licenses/agpl-3.0.html\" target=\"_blank\"><abbr title=\"Affero General Public License\">AGPL</abbr></a>.",
 "Name" => "Nomo",
 "Password" => "Pasvorto",
 "Groups" => "Grupoj",
