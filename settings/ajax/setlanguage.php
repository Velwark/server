<?php

// Init owncloud
require_once('../../lib/base.php');

$l=OC_L10N::get('settings');

OC_JSON::checkLoggedIn();
OCP\JSON::callCheck();
<<<<<<< HEAD
=======

>>>>>>> 46d6fd15

// Get data
if( isset( $_POST['lang'] ) ){
	$languageCodes=OC_L10N::findAvailableLanguages();
	$lang=$_POST['lang'];
	if(array_search($lang,$languageCodes) or $lang=='en'){
		OC_Preferences::setValue( OC_User::getUser(), 'core', 'lang', $lang );
		OC_JSON::success(array("data" => array( "message" => $l->t("Language changed") )));
	}else{
		OC_JSON::error(array("data" => array( "message" => $l->t("Invalid request") )));
	}
}else{
	OC_JSON::error(array("data" => array( "message" => $l->t("Invalid request") )));
}<|MERGE_RESOLUTION|>--- conflicted
+++ resolved
@@ -7,10 +7,7 @@
 
 OC_JSON::checkLoggedIn();
 OCP\JSON::callCheck();
-<<<<<<< HEAD
-=======
 
->>>>>>> 46d6fd15
 
 // Get data
 if( isset( $_POST['lang'] ) ){
