<?php

abstract class OC_Minimizer {
	public function generateETag($files) {
<<<<<<< HEAD
		$etag = '';
		sort($files);
		foreach($files as $file_info) {
			$file = $file_info[0] . '/' . $file_info[2];
			$stat = stat($file);
			$etag .= $file.$stat['mtime'].$stat['size'];
		}
		return md5($etag);
=======
		$fullpath_files = array();
		foreach($files as $file_info) {
			$fullpath_files[] = $file_info[0] . '/' . $file_info[2];
		}
		return OC_Cache::generateCacheKeyFromFiles($fullpath_files);
>>>>>>> d1c0f2a7
	}

	abstract public function minimizeFiles($files);

	public function output($files, $cache_key) {
		header('Content-Type: '.$this->contentType);
		OC_Response::enableCaching();
		$etag = $this->generateETag($files);
		$cache_key .= '-'.$etag;

		$gzout = false;
		$cache = OC_Cache::getGlobalCache();
		if (!OC_Request::isNoCache() && (!defined('DEBUG') || !DEBUG)) {
			OC_Response::setETagHeader($etag);
			$gzout = $cache->get($cache_key.'.gz');
		}

		if (!$gzout) {
			$out = $this->minimizeFiles($files);
			$gzout = gzencode($out);
			$cache->set($cache_key.'.gz', $gzout);
			OC_Response::setETagHeader($etag);
<<<<<<< HEAD
=======
		}
		// on some systems (e.g. SLES 11, but not Ubuntu) mod_deflate and zlib compression will compress the output twice.
		// This results in broken core.css and  core.js. To avoid it, we switch off zlib compression.
		// Since mod_deflate is still active, Apache will compress what needs to be compressed, i.e. no disadvantage.
		if(function_exists('apache_get_modules') && ini_get('zlib.output_compression') && in_array('mod_deflate', apache_get_modules())) {
			ini_set('zlib.output_compression', 'Off');
>>>>>>> d1c0f2a7
		}
		if ($encoding = OC_Request::acceptGZip()) {
			header('Content-Encoding: '.$encoding);
			$out = $gzout;
		} else {
			$out = gzdecode($gzout);
		}
		header('Content-Length: '.strlen($out));
		echo $out;
	}

	public function clearCache() {
		$cache = OC_Cache::getGlobalCache();
		$cache->clear('core.css');
		$cache->clear('core.js');
	}
}

if (!function_exists('gzdecode')) {
<<<<<<< HEAD
	function gzdecode($data,$maxlength=null,&$filename='',&$error='')
	{
		if (strcmp(substr($data,0,9),"\x1f\x8b\x8\0\0\0\0\0\0")) {
			return null;  // Not the GZIP format we expect (See RFC 1952)
		}
		return gzinflate(substr($data,10,-8));
=======
	function gzdecode($data, $maxlength=null, &$filename='', &$error='')
	{
		if (strcmp(substr($data, 0, 9),"\x1f\x8b\x8\0\0\0\0\0\0")) {
			return null;  // Not the GZIP format we expect (See RFC 1952)
		}
		return gzinflate(substr($data, 10, -8));
>>>>>>> d1c0f2a7
	}
}<|MERGE_RESOLUTION|>--- conflicted
+++ resolved
@@ -2,22 +2,11 @@
 
 abstract class OC_Minimizer {
 	public function generateETag($files) {
-<<<<<<< HEAD
-		$etag = '';
-		sort($files);
-		foreach($files as $file_info) {
-			$file = $file_info[0] . '/' . $file_info[2];
-			$stat = stat($file);
-			$etag .= $file.$stat['mtime'].$stat['size'];
-		}
-		return md5($etag);
-=======
 		$fullpath_files = array();
 		foreach($files as $file_info) {
 			$fullpath_files[] = $file_info[0] . '/' . $file_info[2];
 		}
 		return OC_Cache::generateCacheKeyFromFiles($fullpath_files);
->>>>>>> d1c0f2a7
 	}
 
 	abstract public function minimizeFiles($files);
@@ -40,15 +29,12 @@
 			$gzout = gzencode($out);
 			$cache->set($cache_key.'.gz', $gzout);
 			OC_Response::setETagHeader($etag);
-<<<<<<< HEAD
-=======
 		}
 		// on some systems (e.g. SLES 11, but not Ubuntu) mod_deflate and zlib compression will compress the output twice.
 		// This results in broken core.css and  core.js. To avoid it, we switch off zlib compression.
 		// Since mod_deflate is still active, Apache will compress what needs to be compressed, i.e. no disadvantage.
 		if(function_exists('apache_get_modules') && ini_get('zlib.output_compression') && in_array('mod_deflate', apache_get_modules())) {
 			ini_set('zlib.output_compression', 'Off');
->>>>>>> d1c0f2a7
 		}
 		if ($encoding = OC_Request::acceptGZip()) {
 			header('Content-Encoding: '.$encoding);
@@ -68,20 +54,11 @@
 }
 
 if (!function_exists('gzdecode')) {
-<<<<<<< HEAD
-	function gzdecode($data,$maxlength=null,&$filename='',&$error='')
-	{
-		if (strcmp(substr($data,0,9),"\x1f\x8b\x8\0\0\0\0\0\0")) {
-			return null;  // Not the GZIP format we expect (See RFC 1952)
-		}
-		return gzinflate(substr($data,10,-8));
-=======
 	function gzdecode($data, $maxlength=null, &$filename='', &$error='')
 	{
 		if (strcmp(substr($data, 0, 9),"\x1f\x8b\x8\0\0\0\0\0\0")) {
 			return null;  // Not the GZIP format we expect (See RFC 1952)
 		}
 		return gzinflate(substr($data, 10, -8));
->>>>>>> d1c0f2a7
 	}
 }