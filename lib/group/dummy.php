--- conflicted
+++ resolved
@@ -69,11 +69,7 @@
 	 */
 	public function inGroup($uid, $gid) {
 		if(isset($this->groups[$gid])) {
-<<<<<<< HEAD
-			return (array_search($uid,$this->groups[$gid])!==false);
-=======
 			return (array_search($uid, $this->groups[$gid])!==false);
->>>>>>> d1c0f2a7
 		}else{
 			return false;
 		}
@@ -89,11 +85,7 @@
 	 */
 	public function addToGroup($uid, $gid) {
 		if(isset($this->groups[$gid])) {
-<<<<<<< HEAD
-			if(array_search($uid,$this->groups[$gid])===false) {
-=======
 			if(array_search($uid, $this->groups[$gid])===false) {
->>>>>>> d1c0f2a7
 				$this->groups[$gid][]=$uid;
 				return true;
 			}else{
@@ -112,15 +104,9 @@
 	 *
 	 * removes the user from a group.
 	 */
-<<<<<<< HEAD
-	public function removeFromGroup($uid,$gid) {
-		if(isset($this->groups[$gid])) {
-			if(($index=array_search($uid,$this->groups[$gid]))!==false) {
-=======
 	public function removeFromGroup($uid, $gid) {
 		if(isset($this->groups[$gid])) {
 			if(($index=array_search($uid, $this->groups[$gid]))!==false) {
->>>>>>> d1c0f2a7
 				unset($this->groups[$gid][$index]);
 			}else{
 				return false;
@@ -142,11 +128,7 @@
 		$groups=array();
 		$allGroups=array_keys($this->groups);
 		foreach($allGroups as $group) {
-<<<<<<< HEAD
-			if($this->inGroup($uid,$group)) {
-=======
 			if($this->inGroup($uid, $group)) {
->>>>>>> d1c0f2a7
 				$groups[]=$group;
 			}
 		}
