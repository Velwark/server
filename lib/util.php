--- conflicted
+++ resolved
@@ -58,6 +58,7 @@
 
 			OC_Hook::emit('OC_Filesystem', 'setup', array('user' => $user, 'user_dir' => $user_dir));
 		}
+		return true;
 	}
 
 	public static function tearDownFS() {
@@ -73,22 +74,8 @@
 			$mountConfig = include $user_root.'/mount.php';
 			if (isset($mountConfig['user'][$user])) {
 				foreach ($mountConfig['user'][$user] as $mountPoint => $options) {
-<<<<<<< HEAD
 					\OC\Files\Filesystem::mount($options['class'], $options['options'], $mountPoint);
-=======
-					OC_Filesystem::mount($options['class'], $options['options'], $mountPoint);
->>>>>>> ad720c4c
 				}
-			}
-		
-			$mtime=filemtime($user_root.'/mount.php');
-			$previousMTime=OC_Preferences::getValue($user,'files','mountconfigmtime',0);
-			if($mtime>$previousMTime) {//mount config has changed, filecache needs to be updated
-<<<<<<< HEAD
-=======
-				OC_FileCache::triggerUpdate($user);
->>>>>>> ad720c4c
-				OC_Preferences::setValue($user,'files','mountconfigmtime',$mtime);
 			}
 		}		
 	}
